--- conflicted
+++ resolved
@@ -83,13 +83,8 @@
         vhosts = ["*"]
         corsdomain = ["*"]
         # prefix = ""
-<<<<<<< HEAD
-        #     ep-size = 40
-#     ep-requesttimeout = "0s"
-=======
         # ep-size = 40
         # ep-requesttimeout = "0s"
->>>>>>> 7f275a4f
     # [jsonrpc.ws]
         # enabled = false
         # port = 8546
@@ -97,13 +92,8 @@
         # host = "localhost"
         # api = ["web3", "net"]
         # origins = ["*"]
-<<<<<<< HEAD
-        #     ep-size = 40
-#     ep-requesttimeout = "0s"
-=======
         # ep-size = 40
         # ep-requesttimeout = "0s"
->>>>>>> 7f275a4f
     # [jsonrpc.graphql]
         # enabled = false
         # port = 0
