package server

import (
	"crypto/ecdsa"
	"fmt"
	"io/ioutil"
	"math"
	"math/big"
	"os"
	"path/filepath"
	"runtime"
	"strconv"
	"strings"
	"time"

	godebug "runtime/debug"

	"github.com/hashicorp/hcl/v2/hclsimple"
	"github.com/imdario/mergo"
	"github.com/mitchellh/go-homedir"
	gopsutil "github.com/shirou/gopsutil/mem"

	"github.com/ethereum/go-ethereum/accounts"
	"github.com/ethereum/go-ethereum/accounts/keystore"
	"github.com/ethereum/go-ethereum/cmd/utils"
	"github.com/ethereum/go-ethereum/common"
	"github.com/ethereum/go-ethereum/common/fdlimit"
	"github.com/ethereum/go-ethereum/crypto"
	"github.com/ethereum/go-ethereum/eth/downloader"
	"github.com/ethereum/go-ethereum/eth/ethconfig"
	"github.com/ethereum/go-ethereum/eth/gasprice"
	"github.com/ethereum/go-ethereum/internal/cli/server/chains"
	"github.com/ethereum/go-ethereum/log"
	"github.com/ethereum/go-ethereum/node"
	"github.com/ethereum/go-ethereum/p2p"
	"github.com/ethereum/go-ethereum/p2p/enode"
	"github.com/ethereum/go-ethereum/p2p/nat"
	"github.com/ethereum/go-ethereum/p2p/netutil"
	"github.com/ethereum/go-ethereum/params"
	"github.com/ethereum/go-ethereum/rpc"
)

type Config struct {
	chain *chains.Chain

	// Chain is the chain to sync with
	Chain string `hcl:"chain,optional" toml:"chain,optional"`

	// Identity of the node
	Identity string `hcl:"identity,optional" toml:"identity,optional"`

	// RequiredBlocks is a list of required (block number, hash) pairs to accept
	RequiredBlocks map[string]string `hcl:"eth.requiredblocks,optional" toml:"eth.requiredblocks,optional"`

	// Verbosity is the level of the logs to put out
	Verbosity int `hcl:"verbosity,optional" toml:"verbosity,optional"`

	// LogLevel is the level of the logs to put out
	LogLevel string `hcl:"log-level,optional" toml:"log-level,optional"`

	// Record information useful for VM and contract debugging
	EnablePreimageRecording bool `hcl:"vmdebug,optional" toml:"vmdebug,optional"`

	// DataDir is the directory to store the state in
	DataDir string `hcl:"datadir,optional" toml:"datadir,optional"`

	// Ancient is the directory to store the state in
	Ancient string `hcl:"ancient,optional" toml:"ancient,optional"`

	// KeyStoreDir is the directory to store keystores
	KeyStoreDir string `hcl:"keystore,optional" toml:"keystore,optional"`

	// Maximum number of messages in a batch (default=100, use 0 for no limits)
	RPCBatchLimit uint64 `hcl:"rpc.batchlimit,optional" toml:"rpc.batchlimit,optional"`

	// Maximum size (in bytes) a result of an rpc request could have (default=100000, use 0 for no limits)
	RPCReturnDataLimit uint64 `hcl:"rpc.returndatalimit,optional" toml:"rpc.returndatalimit,optional"`

	// SyncMode selects the sync protocol
	SyncMode string `hcl:"syncmode,optional" toml:"syncmode,optional"`

	// GcMode selects the garbage collection mode for the trie
	GcMode string `hcl:"gcmode,optional" toml:"gcmode,optional"`

	// Snapshot enables the snapshot database mode
	Snapshot bool `hcl:"snapshot,optional" toml:"snapshot,optional"`

	// BorLogs enables bor log retrieval
	BorLogs bool `hcl:"bor.logs,optional" toml:"bor.logs,optional"`

	// Ethstats is the address of the ethstats server to send telemetry
	Ethstats string `hcl:"ethstats,optional" toml:"ethstats,optional"`

	// Logging has the logging related settings
	Logging *LoggingConfig `hcl:"log,block" toml:"log,block"`

	// P2P has the p2p network related settings
	P2P *P2PConfig `hcl:"p2p,block" toml:"p2p,block"`

	// Heimdall has the heimdall connection related settings
	Heimdall *HeimdallConfig `hcl:"heimdall,block" toml:"heimdall,block"`

	// TxPool has the transaction pool related settings
	TxPool *TxPoolConfig `hcl:"txpool,block" toml:"txpool,block"`

	// Sealer has the validator related settings
	Sealer *SealerConfig `hcl:"miner,block" toml:"miner,block"`

	// JsonRPC has the json-rpc related settings
	JsonRPC *JsonRPCConfig `hcl:"jsonrpc,block" toml:"jsonrpc,block"`

	// Gpo has the gas price oracle related settings
	Gpo *GpoConfig `hcl:"gpo,block" toml:"gpo,block"`

	// Telemetry has the telemetry related settings
	Telemetry *TelemetryConfig `hcl:"telemetry,block" toml:"telemetry,block"`

	// Cache has the cache related settings
	Cache *CacheConfig `hcl:"cache,block" toml:"cache,block"`

	// Account has the validator account related settings
	Accounts *AccountsConfig `hcl:"accounts,block" toml:"accounts,block"`

	// GRPC has the grpc server related settings
	GRPC *GRPCConfig `hcl:"grpc,block" toml:"grpc,block"`

	// Developer has the developer mode related settings
	Developer *DeveloperConfig `hcl:"developer,block" toml:"developer,block"`

	// Develop Fake Author mode to produce blocks without authorisation
	DevFakeAuthor bool `hcl:"devfakeauthor,optional" toml:"devfakeauthor,optional"`

	// Pprof has the pprof related settings
	Pprof *PprofConfig `hcl:"pprof,block" toml:"pprof,block"`
}

type LoggingConfig struct {
	// Per-module verbosity: comma-separated list of <pattern>=<level> (e.g. eth/*=5,p2p=4)
	Vmodule string `hcl:"vmodule,optional" toml:"vmodule,optional"`

	// Format logs with JSON
	Json bool `hcl:"json,optional" toml:"json,optional"`

	// Request a stack trace at a specific logging statement (e.g. "block.go:271")
	Backtrace string `hcl:"backtrace,optional" toml:"backtrace,optional"`

	// Prepends log messages with call-site location (file and line number)
	Debug bool `hcl:"debug,optional" toml:"debug,optional"`

	// TODO - implement this
	// // Write execution trace to the given file
	// Trace string `hcl:"trace,optional" toml:"trace,optional"`
}

type PprofConfig struct {
	// Enableed enable the pprof HTTP server
	Enabled bool `hcl:"pprof,optional" toml:"pprof,optional"`

	// pprof HTTP server listening port
	Port int `hcl:"port,optional" toml:"port,optional"`

	// pprof HTTP server listening interface
	Addr string `hcl:"addr,optional" toml:"addr,optional"`

	// Turn on memory profiling with the given rate
	MemProfileRate int `hcl:"memprofilerate,optional" toml:"memprofilerate,optional"`

	// Turn on block profiling with the given rate
	BlockProfileRate int `hcl:"blockprofilerate,optional" toml:"blockprofilerate,optional"`

	// // Write CPU profile to the given file
	// CPUProfile string `hcl:"cpuprofile,optional" toml:"cpuprofile,optional"`
}

type P2PConfig struct {
	// MaxPeers sets the maximum number of connected peers
	MaxPeers uint64 `hcl:"maxpeers,optional" toml:"maxpeers,optional"`

	// MaxPendPeers sets the maximum number of pending connected peers
	MaxPendPeers uint64 `hcl:"maxpendpeers,optional" toml:"maxpendpeers,optional"`

	// Bind is the bind address
	Bind string `hcl:"bind,optional" toml:"bind,optional"`

	// Port is the port number
	Port uint64 `hcl:"port,optional" toml:"port,optional"`

	// NoDiscover is used to disable discovery
	NoDiscover bool `hcl:"nodiscover,optional" toml:"nodiscover,optional"`

	// NAT it used to set NAT options
	NAT string `hcl:"nat,optional" toml:"nat,optional"`

	// Connectivity can be restricted to certain IP networks.
	// If this option is set to a non-nil value, only hosts which match one of the
	// IP networks contained in the list are considered.
	NetRestrict string `hcl:"netrestrict,optional" toml:"netrestrict,optional"`

	// P2P node key file
	NodeKey string `hcl:"nodekey,optional" toml:"nodekey,optional"`

	// P2P node key as hex
	NodeKeyHex string `hcl:"nodekeyhex,optional" toml:"nodekeyhex,optional"`

	// Discovery has the p2p discovery related settings
	Discovery *P2PDiscovery `hcl:"discovery,block" toml:"discovery,block"`
}

type P2PDiscovery struct {
	// V5Enabled is used to enable disc v5 discovery mode
	V5Enabled bool `hcl:"v5disc,optional" toml:"v5disc,optional"`

	// Bootnodes is the list of initial bootnodes
	Bootnodes []string `hcl:"bootnodes,optional" toml:"bootnodes,optional"`

	// BootnodesV4 is the list of initial v4 bootnodes
	BootnodesV4 []string `hcl:"bootnodesv4,optional" toml:"bootnodesv4,optional"`

	// BootnodesV5 is the list of initial v5 bootnodes
	BootnodesV5 []string `hcl:"bootnodesv5,optional" toml:"bootnodesv5,optional"`

	// StaticNodes is the list of static nodes
	StaticNodes []string `hcl:"static-nodes,optional" toml:"static-nodes,optional"`

	// TrustedNodes is the list of trusted nodes
	TrustedNodes []string `hcl:"trusted-nodes,optional" toml:"trusted-nodes,optional"`

	// DNS is the list of enrtree:// URLs which will be queried for nodes to connect to
	DNS []string `hcl:"dns,optional" toml:"dns,optional"`
}

type HeimdallConfig struct {
	// URL is the url of the heimdall server
	URL string `hcl:"url,optional" toml:"url,optional"`

	// Without is used to disable remote heimdall during testing
	Without bool `hcl:"bor.without,optional" toml:"bor.without,optional"`

	// GRPCAddress is the address of the heimdall grpc server
	GRPCAddress string `hcl:"grpc-address,optional" toml:"grpc-address,optional"`

	// RunHeimdall is used to run heimdall as a child process
	RunHeimdall bool `hcl:"bor.runheimdall,optional" toml:"bor.runheimdall,optional"`

	// RunHeimdal args are the arguments to run heimdall with
	RunHeimdallArgs string `hcl:"bor.runheimdallargs,optional" toml:"bor.runheimdallargs,optional"`

	// UseHeimdallApp is used to fetch data from heimdall app when running heimdall as a child process
	UseHeimdallApp bool `hcl:"bor.useheimdallapp,optional" toml:"bor.useheimdallapp,optional"`
}

type TxPoolConfig struct {
	// Locals are the addresses that should be treated by default as local
	Locals []string `hcl:"locals,optional" toml:"locals,optional"`

	// NoLocals enables whether local transaction handling should be disabled
	NoLocals bool `hcl:"nolocals,optional" toml:"nolocals,optional"`

	// Journal is the path to store local transactions to survive node restarts
	Journal string `hcl:"journal,optional" toml:"journal,optional"`

	// Rejournal is the time interval to regenerate the local transaction journal
	Rejournal    time.Duration `hcl:"-,optional" toml:"-"`
	RejournalRaw string        `hcl:"rejournal,optional" toml:"rejournal,optional"`

	// PriceLimit is the minimum gas price to enforce for acceptance into the pool
	PriceLimit uint64 `hcl:"pricelimit,optional" toml:"pricelimit,optional"`

	// PriceBump is the minimum price bump percentage to replace an already existing transaction (nonce)
	PriceBump uint64 `hcl:"pricebump,optional" toml:"pricebump,optional"`

	// AccountSlots is the number of executable transaction slots guaranteed per account
	AccountSlots uint64 `hcl:"accountslots,optional" toml:"accountslots,optional"`

	// GlobalSlots is the maximum number of executable transaction slots for all accounts
	GlobalSlots uint64 `hcl:"globalslots,optional" toml:"globalslots,optional"`

	// AccountQueue is the maximum number of non-executable transaction slots permitted per account
	AccountQueue uint64 `hcl:"accountqueue,optional" toml:"accountqueue,optional"`

	// GlobalQueueis the maximum number of non-executable transaction slots for all accounts
	GlobalQueue uint64 `hcl:"globalqueue,optional" toml:"globalqueue,optional"`

	// lifetime is the maximum amount of time non-executable transaction are queued
	LifeTime    time.Duration `hcl:"-,optional" toml:"-"`
	LifeTimeRaw string        `hcl:"lifetime,optional" toml:"lifetime,optional"`
}

type SealerConfig struct {
	// Enabled is used to enable validator mode
	Enabled bool `hcl:"mine,optional" toml:"mine,optional"`

	// Etherbase is the address of the validator
	Etherbase string `hcl:"etherbase,optional" toml:"etherbase,optional"`

	// ExtraData is the block extra data set by the miner
	ExtraData string `hcl:"extradata,optional" toml:"extradata,optional"`

	// GasCeil is the target gas ceiling for mined blocks.
	GasCeil uint64 `hcl:"gaslimit,optional" toml:"gaslimit,optional"`

	// GasPrice is the minimum gas price for mining a transaction
	GasPrice    *big.Int `hcl:"-,optional" toml:"-"`
	GasPriceRaw string   `hcl:"gasprice,optional" toml:"gasprice,optional"`

	// The time interval for miner to re-create mining work.
	Recommit    time.Duration `hcl:"-,optional" toml:"-"`
	RecommitRaw string        `hcl:"recommit,optional" toml:"recommit,optional"`
}

type JsonRPCConfig struct {
	// IPCDisable enables whether ipc is enabled or not
	IPCDisable bool `hcl:"ipcdisable,optional" toml:"ipcdisable,optional"`

	// IPCPath is the path of the ipc endpoint
	IPCPath string `hcl:"ipcpath,optional" toml:"ipcpath,optional"`

	// GasCap is the global gas cap for eth-call variants.
	GasCap uint64 `hcl:"gascap,optional" toml:"gascap,optional"`

	// Sets a timeout used for eth_call (0=infinite)
	RPCEVMTimeout    time.Duration `hcl:"-,optional" toml:"-"`
	RPCEVMTimeoutRaw string        `hcl:"evmtimeout,optional" toml:"evmtimeout,optional"`

	// TxFeeCap is the global transaction fee cap for send-transaction variants
	TxFeeCap float64 `hcl:"txfeecap,optional" toml:"txfeecap,optional"`

	// Http has the json-rpc http related settings
	Http *APIConfig `hcl:"http,block" toml:"http,block"`

	// Ws has the json-rpc websocket related settings
	Ws *APIConfig `hcl:"ws,block" toml:"ws,block"`

	// Graphql has the json-rpc graphql related settings
	Graphql *APIConfig `hcl:"graphql,block" toml:"graphql,block"`

	// AUTH RPC related settings
	Auth *AUTHConfig `hcl:"auth,block" toml:"auth,block"`

	HttpTimeout *HttpTimeouts `hcl:"timeouts,block" toml:"timeouts,block"`

	AllowUnprotectedTxs bool `hcl:"allow-unprotected-txs,optional" toml:"allow-unprotected-txs,optional"`
}

type AUTHConfig struct {
	// JWTSecret is the hex-encoded jwt secret.
	JWTSecret string `hcl:"jwtsecret,optional" toml:"jwtsecret,optional"`

	// Addr is the listening address on which authenticated APIs are provided.
	Addr string `hcl:"addr,optional" toml:"addr,optional"`

	// Port is the port number on which authenticated APIs are provided.
	Port uint64 `hcl:"port,optional" toml:"port,optional"`

	// VHosts is the list of virtual hostnames which are allowed on incoming requests
	// for the authenticated api. This is by default {'localhost'}.
	VHosts []string `hcl:"vhosts,optional" toml:"vhosts,optional"`
}

type GRPCConfig struct {
	// Addr is the bind address for the grpc rpc server
	Addr string `hcl:"addr,optional" toml:"addr,optional"`
}

type APIConfig struct {
	// Enabled selects whether the api is enabled
	Enabled bool `hcl:"enabled,optional" toml:"enabled,optional"`

	// Port is the port number for this api
	Port uint64 `hcl:"port,optional" toml:"port,optional"`

	// Prefix is the http prefix to expose this api
	Prefix string `hcl:"prefix,optional" toml:"prefix,optional"`

	// Host is the address to bind the api
	Host string `hcl:"host,optional" toml:"host,optional"`

	// API is the list of enabled api modules
	API []string `hcl:"api,optional" toml:"api,optional"`

	// VHost is the list of valid virtual hosts
	VHost []string `hcl:"vhosts,optional" toml:"vhosts,optional"`

	// Cors is the list of Cors endpoints
	Cors []string `hcl:"corsdomain,optional" toml:"corsdomain,optional"`

	// Origins is the list of endpoints to accept requests from (only consumed for websockets)
	Origins []string `hcl:"origins,optional" toml:"origins,optional"`

	// ExecutionPoolSize is max size of workers to be used for rpc execution
	ExecutionPoolSize uint64 `hcl:"ep-size,optional" toml:"ep-size,optional"`

	// ExecutionPoolRequestTimeout is timeout used by execution pool for rpc execution
	ExecutionPoolRequestTimeout    time.Duration `hcl:"-,optional" toml:"-"`
	ExecutionPoolRequestTimeoutRaw string        `hcl:"ep-requesttimeout,optional" toml:"ep-requesttimeout,optional"`
}

// Used from rpc.HTTPTimeouts
type HttpTimeouts struct {
	// ReadTimeout is the maximum duration for reading the entire
	// request, including the body.
	//
	// Because ReadTimeout does not let Handlers make per-request
	// decisions on each request body's acceptable deadline or
	// upload rate, most users will prefer to use
	// ReadHeaderTimeout. It is valid to use them both.
	ReadTimeout    time.Duration `hcl:"-,optional" toml:"-"`
	ReadTimeoutRaw string        `hcl:"read,optional" toml:"read,optional"`

	// WriteTimeout is the maximum duration before timing out
	// writes of the response. It is reset whenever a new
	// request's header is read. Like ReadTimeout, it does not
	// let Handlers make decisions on a per-request basis.
	WriteTimeout    time.Duration `hcl:"-,optional" toml:"-"`
	WriteTimeoutRaw string        `hcl:"write,optional" toml:"write,optional"`

	// IdleTimeout is the maximum amount of time to wait for the
	// next request when keep-alives are enabled. If IdleTimeout
	// is zero, the value of ReadTimeout is used. If both are
	// zero, ReadHeaderTimeout is used.
	IdleTimeout    time.Duration `hcl:"-,optional" toml:"-"`
	IdleTimeoutRaw string        `hcl:"idle,optional" toml:"idle,optional"`
}

type GpoConfig struct {
	// Blocks is the number of blocks to track to compute the price oracle
	Blocks uint64 `hcl:"blocks,optional" toml:"blocks,optional"`

	// Percentile sets the weights to new blocks
	Percentile uint64 `hcl:"percentile,optional" toml:"percentile,optional"`

	// Maximum header history of gasprice oracle
	MaxHeaderHistory int `hcl:"maxheaderhistory,optional" toml:"maxheaderhistory,optional"`

	// Maximum block history of gasprice oracle
	MaxBlockHistory int `hcl:"maxblockhistory,optional" toml:"maxblockhistory,optional"`

	// MaxPrice is an upper bound gas price
	MaxPrice    *big.Int `hcl:"-,optional" toml:"-"`
	MaxPriceRaw string   `hcl:"maxprice,optional" toml:"maxprice,optional"`

	// IgnorePrice is a lower bound gas price
	IgnorePrice    *big.Int `hcl:"-,optional" toml:"-"`
	IgnorePriceRaw string   `hcl:"ignoreprice,optional" toml:"ignoreprice,optional"`
}

type TelemetryConfig struct {
	// Enabled enables metrics
	Enabled bool `hcl:"metrics,optional" toml:"metrics,optional"`

	// Expensive enables expensive metrics
	Expensive bool `hcl:"expensive,optional" toml:"expensive,optional"`

	// InfluxDB has the influxdb related settings
	InfluxDB *InfluxDBConfig `hcl:"influx,block" toml:"influx,block"`

	// Prometheus Address
	PrometheusAddr string `hcl:"prometheus-addr,optional" toml:"prometheus-addr,optional"`

	// Open collector endpoint
	OpenCollectorEndpoint string `hcl:"opencollector-endpoint,optional" toml:"opencollector-endpoint,optional"`
}

type InfluxDBConfig struct {
	// V1Enabled enables influx v1 mode
	V1Enabled bool `hcl:"influxdb,optional" toml:"influxdb,optional"`

	// Endpoint is the url endpoint of the influxdb service
	Endpoint string `hcl:"endpoint,optional" toml:"endpoint,optional"`

	// Database is the name of the database in Influxdb to store the metrics.
	Database string `hcl:"database,optional" toml:"database,optional"`

	// Enabled is the username to authorize access to Influxdb
	Username string `hcl:"username,optional" toml:"username,optional"`

	// Password is the password to authorize access to Influxdb
	Password string `hcl:"password,optional" toml:"password,optional"`

	// Tags are tags attaches to all generated metrics
	Tags map[string]string `hcl:"tags,optional" toml:"tags,optional"`

	// Enabled enables influx v2 mode
	V2Enabled bool `hcl:"influxdbv2,optional" toml:"influxdbv2,optional"`

	// Token is the token to authorize access to Influxdb V2.
	Token string `hcl:"token,optional" toml:"token,optional"`

	// Bucket is the bucket to store metrics in Influxdb V2.
	Bucket string `hcl:"bucket,optional" toml:"bucket,optional"`

	// Organization is the name of the organization for Influxdb V2.
	Organization string `hcl:"organization,optional" toml:"organization,optional"`
}

type CacheConfig struct {
	// Cache is the amount of cache of the node
	Cache uint64 `hcl:"cache,optional" toml:"cache,optional"`

	// PercGc is percentage of cache used for garbage collection
	PercGc uint64 `hcl:"gc,optional" toml:"gc,optional"`

	// PercSnapshot is percentage of cache used for snapshots
	PercSnapshot uint64 `hcl:"snapshot,optional" toml:"snapshot,optional"`

	// PercDatabase is percentage of cache used for the database
	PercDatabase uint64 `hcl:"database,optional" toml:"database,optional"`

	// PercTrie is percentage of cache used for the trie
	PercTrie uint64 `hcl:"trie,optional" toml:"trie,optional"`

	// Journal is the disk journal directory for trie cache to survive node restarts
	Journal string `hcl:"journal,optional" toml:"journal,optional"`

	// Rejournal is the time interval to regenerate the journal for clean cache
	Rejournal    time.Duration `hcl:"-,optional" toml:"-"`
	RejournalRaw string        `hcl:"rejournal,optional" toml:"rejournal,optional"`

	// NoPrefetch is used to disable prefetch of tries
	NoPrefetch bool `hcl:"noprefetch,optional" toml:"noprefetch,optional"`

	// Preimages is used to enable the track of hash preimages
	Preimages bool `hcl:"preimages,optional" toml:"preimages,optional"`

	// TxLookupLimit sets the maximum number of blocks from head whose tx indices are reserved.
	TxLookupLimit uint64 `hcl:"txlookuplimit,optional" toml:"txlookuplimit,optional"`

	// Number of block states to keep in memory (default = 128)
	TriesInMemory uint64 `hcl:"triesinmemory,optional" toml:"triesinmemory,optional"`
	// Time after which the Merkle Patricia Trie is stored to disc from memory
	TrieTimeout    time.Duration `hcl:"-,optional" toml:"-"`
	TrieTimeoutRaw string        `hcl:"timeout,optional" toml:"timeout,optional"`

	// Raise the open file descriptor resource limit (default = system fd limit)
	FDLimit int `hcl:"fdlimit,optional" toml:"fdlimit,optional"`
}

type AccountsConfig struct {
	// Unlock is the list of addresses to unlock in the node
	Unlock []string `hcl:"unlock,optional" toml:"unlock,optional"`

	// PasswordFile is the file where the account passwords are stored
	PasswordFile string `hcl:"password,optional" toml:"password,optional"`

	// AllowInsecureUnlock allows user to unlock accounts in unsafe http environment.
	AllowInsecureUnlock bool `hcl:"allow-insecure-unlock,optional" toml:"allow-insecure-unlock,optional"`

	// UseLightweightKDF enables a faster but less secure encryption of accounts
	UseLightweightKDF bool `hcl:"lightkdf,optional" toml:"lightkdf,optional"`

	// DisableBorWallet disables the personal wallet endpoints
	DisableBorWallet bool `hcl:"disable-bor-wallet,optional" toml:"disable-bor-wallet,optional"`
}

type DeveloperConfig struct {
	// Enabled enables the developer mode
	Enabled bool `hcl:"dev,optional" toml:"dev,optional"`

	// Period is the block period to use in developer mode
	Period uint64 `hcl:"period,optional" toml:"period,optional"`

	// Initial block gas limit
	GasLimit uint64 `hcl:"gaslimit,optional" toml:"gaslimit,optional"`
}

func DefaultConfig() *Config {
	return &Config{
<<<<<<< HEAD
		Chain:              "mainnet",
		Identity:           Hostname(),
		RequiredBlocks:     map[string]string{},
		LogLevel:           "INFO",
		DataDir:            DefaultDataDir(),
		Ancient:            "",
=======
		Chain:                   "mainnet",
		Identity:                Hostname(),
		RequiredBlocks:          map[string]string{},
		Verbosity:               3,
		LogLevel:                "",
		EnablePreimageRecording: false,
		DataDir:                 DefaultDataDir(),
		Ancient:                 "",
		Logging: &LoggingConfig{
			Vmodule:   "",
			Json:      false,
			Backtrace: "",
			Debug:     false,
		},
>>>>>>> 7f275a4f
		RPCBatchLimit:      100,
		RPCReturnDataLimit: 100000,
		P2P: &P2PConfig{
			MaxPeers:     50,
			MaxPendPeers: 50,
			Bind:         "0.0.0.0",
			Port:         30303,
			NoDiscover:   false,
			NAT:          "any",
			NetRestrict:  "",
			Discovery: &P2PDiscovery{
				V5Enabled:    false,
				Bootnodes:    []string{},
				BootnodesV4:  []string{},
				BootnodesV5:  []string{},
				StaticNodes:  []string{},
				TrustedNodes: []string{},
				DNS:          []string{},
			},
		},
		Heimdall: &HeimdallConfig{
			URL:         "http://localhost:1317",
			Without:     false,
			GRPCAddress: "",
		},
		SyncMode: "full",
		GcMode:   "full",
		Snapshot: true,
		BorLogs:  false,
		TxPool: &TxPoolConfig{
			Locals:       []string{},
			NoLocals:     false,
			Journal:      "transactions.rlp",
			Rejournal:    1 * time.Hour,
			PriceLimit:   1, // geth's default
			PriceBump:    10,
			AccountSlots: 16,
			GlobalSlots:  32768,
			AccountQueue: 16,
			GlobalQueue:  32768,
			LifeTime:     3 * time.Hour,
		},
		Sealer: &SealerConfig{
			Enabled:   false,
			Etherbase: "",
			GasCeil:   30_000_000,                  // geth's default
			GasPrice:  big.NewInt(1 * params.GWei), // geth's default
			ExtraData: "",
			Recommit:  125 * time.Second,
		},
		Gpo: &GpoConfig{
			Blocks:           20,
			Percentile:       60,
			MaxHeaderHistory: 1024,
			MaxBlockHistory:  1024,
			MaxPrice:         gasprice.DefaultMaxPrice,
			IgnorePrice:      gasprice.DefaultIgnorePrice,
		},
		JsonRPC: &JsonRPCConfig{
			IPCDisable:          false,
			IPCPath:             "",
			GasCap:              ethconfig.Defaults.RPCGasCap,
			TxFeeCap:            ethconfig.Defaults.RPCTxFeeCap,
			RPCEVMTimeout:       ethconfig.Defaults.RPCEVMTimeout,
			AllowUnprotectedTxs: false,
			Http: &APIConfig{
				Enabled:                     false,
				Port:                        8545,
				Prefix:                      "",
				Host:                        "localhost",
				API:                         []string{"eth", "net", "web3", "txpool", "bor"},
				Cors:                        []string{"localhost"},
				VHost:                       []string{"localhost"},
				ExecutionPoolSize:           40,
				ExecutionPoolRequestTimeout: 0,
			},
			Ws: &APIConfig{
				Enabled:                     false,
				Port:                        8546,
				Prefix:                      "",
				Host:                        "localhost",
				API:                         []string{"net", "web3"},
				Origins:                     []string{"localhost"},
				ExecutionPoolSize:           40,
				ExecutionPoolRequestTimeout: 0,
			},
			Graphql: &APIConfig{
				Enabled: false,
				Cors:    []string{"localhost"},
				VHost:   []string{"localhost"},
			},
			HttpTimeout: &HttpTimeouts{
				ReadTimeout:  10 * time.Second,
				WriteTimeout: 30 * time.Second,
				IdleTimeout:  120 * time.Second,
			},
			Auth: &AUTHConfig{
				JWTSecret: "",
				Port:      node.DefaultAuthPort,
				Addr:      node.DefaultAuthHost,
				VHosts:    node.DefaultAuthVhosts,
			},
		},
		Ethstats: "",
		Telemetry: &TelemetryConfig{
			Enabled:               false,
			Expensive:             false,
			PrometheusAddr:        "127.0.0.1:7071",
			OpenCollectorEndpoint: "127.0.0.1:4317",
			InfluxDB: &InfluxDBConfig{
				V1Enabled:    false,
				Endpoint:     "",
				Database:     "",
				Username:     "",
				Password:     "",
				Tags:         map[string]string{},
				V2Enabled:    false,
				Token:        "",
				Bucket:       "",
				Organization: "",
			},
		},
		Cache: &CacheConfig{
			Cache:         1024, // geth's default (suitable for mumbai)
			PercDatabase:  50,
			PercTrie:      15,
			PercGc:        25,
			PercSnapshot:  10,
			Journal:       "triecache",
			Rejournal:     60 * time.Minute,
			NoPrefetch:    false,
			Preimages:     false,
			TxLookupLimit: 2350000,
			TriesInMemory: 128,
			TrieTimeout:   60 * time.Minute,
			FDLimit:       0,
		},
		Accounts: &AccountsConfig{
			Unlock:              []string{},
			PasswordFile:        "",
			AllowInsecureUnlock: false,
			UseLightweightKDF:   false,
			DisableBorWallet:    true,
		},
		GRPC: &GRPCConfig{
			Addr: ":3131",
		},
		Developer: &DeveloperConfig{
			Enabled:  false,
			Period:   0,
			GasLimit: 11500000,
		},
		DevFakeAuthor: false,
		Pprof: &PprofConfig{
			Enabled:          false,
			Port:             6060,
			Addr:             "127.0.0.1",
			MemProfileRate:   512 * 1024,
			BlockProfileRate: 0,
			// CPUProfile:       "",
		},
	}
}

func (c *Config) fillBigInt() error {
	tds := []struct {
		path string
		td   **big.Int
		str  *string
	}{
		{"gpo.maxprice", &c.Gpo.MaxPrice, &c.Gpo.MaxPriceRaw},
		{"gpo.ignoreprice", &c.Gpo.IgnorePrice, &c.Gpo.IgnorePriceRaw},
		{"miner.gasprice", &c.Sealer.GasPrice, &c.Sealer.GasPriceRaw},
	}

	for _, x := range tds {
		if *x.str != "" {
			b := new(big.Int)

			var ok bool

			if strings.HasPrefix(*x.str, "0x") {
				b, ok = b.SetString((*x.str)[2:], 16)
			} else {
				b, ok = b.SetString(*x.str, 10)
			}

			if !ok {
				return fmt.Errorf("%s can't parse big int %s", x.path, *x.str)
			}

			*x.str = ""
			*x.td = b
		}
	}

	return nil
}

func (c *Config) fillTimeDurations() error {
	tds := []struct {
		path string
		td   *time.Duration
		str  *string
	}{
		{"jsonrpc.evmtimeout", &c.JsonRPC.RPCEVMTimeout, &c.JsonRPC.RPCEVMTimeoutRaw},
		{"miner.recommit", &c.Sealer.Recommit, &c.Sealer.RecommitRaw},
		{"jsonrpc.timeouts.read", &c.JsonRPC.HttpTimeout.ReadTimeout, &c.JsonRPC.HttpTimeout.ReadTimeoutRaw},
		{"jsonrpc.timeouts.write", &c.JsonRPC.HttpTimeout.WriteTimeout, &c.JsonRPC.HttpTimeout.WriteTimeoutRaw},
		{"jsonrpc.timeouts.idle", &c.JsonRPC.HttpTimeout.IdleTimeout, &c.JsonRPC.HttpTimeout.IdleTimeoutRaw},
		{"jsonrpc.ws.ep-requesttimeout", &c.JsonRPC.Ws.ExecutionPoolRequestTimeout, &c.JsonRPC.Ws.ExecutionPoolRequestTimeoutRaw},
		{"jsonrpc.http.ep-requesttimeout", &c.JsonRPC.Http.ExecutionPoolRequestTimeout, &c.JsonRPC.Http.ExecutionPoolRequestTimeoutRaw},
		{"txpool.lifetime", &c.TxPool.LifeTime, &c.TxPool.LifeTimeRaw},
		{"txpool.rejournal", &c.TxPool.Rejournal, &c.TxPool.RejournalRaw},
		{"cache.rejournal", &c.Cache.Rejournal, &c.Cache.RejournalRaw},
		{"cache.timeout", &c.Cache.TrieTimeout, &c.Cache.TrieTimeoutRaw},
	}

	for _, x := range tds {
		if x.td != nil && x.str != nil && *x.str != "" {
			d, err := time.ParseDuration(*x.str)
			if err != nil {
				return fmt.Errorf("%s can't parse time duration %s", x.path, *x.str)
			}

			*x.str = ""
			*x.td = d
		}
	}

	return nil
}

func readConfigFile(path string) (*Config, error) {
	ext := filepath.Ext(path)
	if ext == ".toml" {
		return readLegacyConfig(path)
	}

	config := &Config{
		TxPool: &TxPoolConfig{},
		Cache:  &CacheConfig{},
		Sealer: &SealerConfig{},
	}

	if err := hclsimple.DecodeFile(path, nil, config); err != nil {
		return nil, fmt.Errorf("failed to decode config file '%s': %v", path, err)
	}

	if err := config.fillBigInt(); err != nil {
		return nil, err
	}

	if err := config.fillTimeDurations(); err != nil {
		return nil, err
	}

	return config, nil
}

func (c *Config) loadChain() error {
	chain, err := chains.GetChain(c.Chain)
	if err != nil {
		return err
	}

	c.chain = chain

	// preload some default values that depend on the chain file
	if c.P2P.Discovery.DNS == nil {
		c.P2P.Discovery.DNS = c.chain.DNS
	}

	return nil
}

//nolint:gocognit
func (c *Config) buildEth(stack *node.Node, accountManager *accounts.Manager) (*ethconfig.Config, error) {
	dbHandles, err := MakeDatabaseHandles(c.Cache.FDLimit)
	if err != nil {
		return nil, err
	}

	n := ethconfig.Defaults

	// only update for non-developer mode as we don't yet
	// have the chain object for it.
	if !c.Developer.Enabled {
		n.NetworkId = c.chain.NetworkId
		n.Genesis = c.chain.Genesis
	}

	n.HeimdallURL = c.Heimdall.URL
	n.WithoutHeimdall = c.Heimdall.Without
	n.HeimdallgRPCAddress = c.Heimdall.GRPCAddress
	n.RunHeimdall = c.Heimdall.RunHeimdall
	n.RunHeimdallArgs = c.Heimdall.RunHeimdallArgs
	n.UseHeimdallApp = c.Heimdall.UseHeimdallApp

	// Developer Fake Author for producing blocks without authorisation on bor consensus
	n.DevFakeAuthor = c.DevFakeAuthor

	// Developer Fake Author for producing blocks without authorisation on bor consensus
	n.DevFakeAuthor = c.DevFakeAuthor

	// gas price oracle
	{
		n.GPO.Blocks = int(c.Gpo.Blocks)
		n.GPO.Percentile = int(c.Gpo.Percentile)
		n.GPO.MaxHeaderHistory = c.Gpo.MaxHeaderHistory
		n.GPO.MaxBlockHistory = c.Gpo.MaxBlockHistory
		n.GPO.MaxPrice = c.Gpo.MaxPrice
		n.GPO.IgnorePrice = c.Gpo.IgnorePrice
	}

	n.EnablePreimageRecording = c.EnablePreimageRecording

	// txpool options
	{
		n.TxPool.NoLocals = c.TxPool.NoLocals
		n.TxPool.Journal = c.TxPool.Journal
		n.TxPool.Rejournal = c.TxPool.Rejournal
		n.TxPool.PriceLimit = c.TxPool.PriceLimit
		n.TxPool.PriceBump = c.TxPool.PriceBump
		n.TxPool.AccountSlots = c.TxPool.AccountSlots
		n.TxPool.GlobalSlots = c.TxPool.GlobalSlots
		n.TxPool.AccountQueue = c.TxPool.AccountQueue
		n.TxPool.GlobalQueue = c.TxPool.GlobalQueue
		n.TxPool.Lifetime = c.TxPool.LifeTime
	}

	// miner options
	{
		n.Miner.Recommit = c.Sealer.Recommit
		n.Miner.GasPrice = c.Sealer.GasPrice
		n.Miner.GasCeil = c.Sealer.GasCeil
		n.Miner.ExtraData = []byte(c.Sealer.ExtraData)

		if etherbase := c.Sealer.Etherbase; etherbase != "" {
			if !common.IsHexAddress(etherbase) {
				return nil, fmt.Errorf("etherbase is not an address: %s", etherbase)
			}

			n.Miner.Etherbase = common.HexToAddress(etherbase)
		}
	}

	// unlock accounts
	if len(c.Accounts.Unlock) > 0 {
		if !stack.Config().InsecureUnlockAllowed && stack.Config().ExtRPCEnabled() {
			return nil, fmt.Errorf("account unlock with HTTP access is forbidden")
		}

		ks := accountManager.Backends(keystore.KeyStoreType)[0].(*keystore.KeyStore)

		passwords, err := MakePasswordListFromFile(c.Accounts.PasswordFile)
		if err != nil {
			return nil, err
		}

		if len(passwords) < len(c.Accounts.Unlock) {
			return nil, fmt.Errorf("number of passwords provided (%v) is less than number of accounts (%v) to unlock",
				len(passwords), len(c.Accounts.Unlock))
		}

		for i, account := range c.Accounts.Unlock {
			unlockAccount(ks, account, i, passwords)
		}
	}

	// update for developer mode
	if c.Developer.Enabled {
		// Get a keystore
		var ks *keystore.KeyStore
		if keystores := accountManager.Backends(keystore.KeyStoreType); len(keystores) > 0 {
			ks = keystores[0].(*keystore.KeyStore)
		}

		// Create new developer account or reuse existing one
		var (
			developer  accounts.Account
			passphrase string
			err        error
		)

		// etherbase has been set above, configuring the miner address from command line flags.
		if n.Miner.Etherbase != (common.Address{}) {
			developer = accounts.Account{Address: n.Miner.Etherbase}
		} else if accs := ks.Accounts(); len(accs) > 0 {
			developer = ks.Accounts()[0]
		} else {
			developer, err = ks.NewAccount(passphrase)
			if err != nil {
				return nil, fmt.Errorf("failed to create developer account: %v", err)
			}
		}
		if err := ks.Unlock(developer, passphrase); err != nil {
			return nil, fmt.Errorf("failed to unlock developer account: %v", err)
		}

		log.Info("Using developer account", "address", developer.Address)

		// Set the Etherbase
		c.Sealer.Etherbase = developer.Address.Hex()
		n.Miner.Etherbase = developer.Address

		// get developer mode chain config
		c.chain = chains.GetDeveloperChain(c.Developer.Period, c.Developer.GasLimit, developer.Address)

		// update the parameters
		n.NetworkId = c.chain.NetworkId
		n.Genesis = c.chain.Genesis

		// Update cache
		c.Cache.Cache = 1024

		// Update sync mode
		c.SyncMode = "full"

		// update miner gas price
		if n.Miner.GasPrice == nil {
			n.Miner.GasPrice = big.NewInt(1)
		}
	}

	// discovery (this params should be in node.Config)
	{
		n.EthDiscoveryURLs = c.P2P.Discovery.DNS
		n.SnapDiscoveryURLs = c.P2P.Discovery.DNS
	}

	// RequiredBlocks
	{
		n.PeerRequiredBlocks = map[uint64]common.Hash{}
		for k, v := range c.RequiredBlocks {
			number, err := strconv.ParseUint(k, 0, 64)
			if err != nil {
				return nil, fmt.Errorf("invalid required block number %s: %v", k, err)
			}

			var hash common.Hash
			if err = hash.UnmarshalText([]byte(v)); err != nil {
				return nil, fmt.Errorf("invalid required block hash %s: %v", v, err)
			}

			n.PeerRequiredBlocks[number] = hash
		}
	}

	// cache
	{
		cache := c.Cache.Cache
		calcPerc := func(val uint64) int {
			return int(cache * (val) / 100)
		}

		// Cap the cache allowance
		mem, err := gopsutil.VirtualMemory()
		if err == nil {
			if 32<<(^uintptr(0)>>63) == 32 && mem.Total > 2*1024*1024*1024 {
				log.Warn("Lowering memory allowance on 32bit arch", "available", mem.Total/1024/1024, "addressable", 2*1024)
				mem.Total = 2 * 1024 * 1024 * 1024
			}

			allowance := uint64(mem.Total / 1024 / 1024 / 3)
			if cache > allowance {
				log.Warn("Sanitizing cache to Go's GC limits", "provided", cache, "updated", allowance)
				cache = allowance
			}
		}
		// Tune the garbage collector
		gogc := math.Max(20, math.Min(100, 100/(float64(cache)/1024)))

		log.Debug("Sanitizing Go's GC trigger", "percent", int(gogc))
		godebug.SetGCPercent(int(gogc))

		n.TrieCleanCacheJournal = c.Cache.Journal
		n.TrieCleanCacheRejournal = c.Cache.Rejournal
		n.DatabaseCache = calcPerc(c.Cache.PercDatabase)
		n.SnapshotCache = calcPerc(c.Cache.PercSnapshot)
		n.TrieCleanCache = calcPerc(c.Cache.PercTrie)
		n.TrieDirtyCache = calcPerc(c.Cache.PercGc)
		n.NoPrefetch = c.Cache.NoPrefetch
		n.Preimages = c.Cache.Preimages
		n.TxLookupLimit = c.Cache.TxLookupLimit
		n.TrieTimeout = c.Cache.TrieTimeout
		n.TriesInMemory = c.Cache.TriesInMemory
	}

	n.RPCGasCap = c.JsonRPC.GasCap
	if n.RPCGasCap != 0 {
		log.Info("Set global gas cap", "cap", n.RPCGasCap)
	} else {
		log.Info("Global gas cap disabled")
	}

	n.RPCEVMTimeout = c.JsonRPC.RPCEVMTimeout

	n.RPCTxFeeCap = c.JsonRPC.TxFeeCap

	// sync mode. It can either be "fast", "full" or "snap". We disable
	// for now the "light" mode.
	switch c.SyncMode {
	case "full":
		n.SyncMode = downloader.FullSync
	case "snap":
		// n.SyncMode = downloader.SnapSync // TODO(snap): Uncomment when we have snap sync working
		n.SyncMode = downloader.FullSync

		log.Warn("Bor doesn't support Snap Sync yet, switching to Full Sync mode")
	default:
		return nil, fmt.Errorf("sync mode '%s' not found", c.SyncMode)
	}

	// archive mode. It can either be "archive" or "full".
	switch c.GcMode {
	case "full":
		n.NoPruning = false
	case "archive":
		n.NoPruning = true
		if !n.Preimages {
			n.Preimages = true
			log.Info("Enabling recording of key preimages since archive mode is used")
		}
	default:
		return nil, fmt.Errorf("gcmode '%s' not found", c.GcMode)
	}

	// snapshot disable check
	if !c.Snapshot {
		if n.SyncMode == downloader.SnapSync {
			log.Info("Snap sync requested, enabling --snapshot")
		} else {
			// disable snapshot
			n.TrieCleanCache += n.SnapshotCache
			n.SnapshotCache = 0
		}
	}

	n.BorLogs = c.BorLogs
	n.DatabaseHandles = dbHandles

	n.RPCReturnDataLimit = c.RPCReturnDataLimit

	if c.Ancient != "" {
		n.DatabaseFreezer = c.Ancient
	}

	return &n, nil
}

var (
	clientIdentifier = "bor"
	gitCommit        = "" // Git SHA1 commit hash of the release (set via linker flags)
	gitDate          = "" // Git commit date YYYYMMDD of the release (set via linker flags)
)

// tries unlocking the specified account a few times.
func unlockAccount(ks *keystore.KeyStore, address string, i int, passwords []string) (accounts.Account, string) {
	account, err := utils.MakeAddress(ks, address)

	if err != nil {
		utils.Fatalf("Could not list accounts: %v", err)
	}

	for trials := 0; trials < 3; trials++ {
		prompt := fmt.Sprintf("Unlocking account %s | Attempt %d/%d", address, trials+1, 3)
		password := utils.GetPassPhraseWithList(prompt, false, i, passwords)
		err = ks.Unlock(account, password)

		if err == nil {
			log.Info("Unlocked account", "address", account.Address.Hex())
			return account, password
		}

		if err, ok := err.(*keystore.AmbiguousAddrError); ok {
			log.Info("Unlocked account", "address", account.Address.Hex())
			return ambiguousAddrRecovery(ks, err, password), password
		}

		if err != keystore.ErrDecrypt {
			// No need to prompt again if the error is not decryption-related.
			break
		}
	}
	// All trials expended to unlock account, bail out
	utils.Fatalf("Failed to unlock account %s (%v)", address, err)

	return accounts.Account{}, ""
}

func ambiguousAddrRecovery(ks *keystore.KeyStore, err *keystore.AmbiguousAddrError, auth string) accounts.Account {
	log.Warn("Multiple key files exist for", "address", err.Addr)

	for _, a := range err.Matches {
		log.Info("Multiple keys", "file", a.URL.String())
	}

	log.Info("Testing your password against all of them...")

	var match *accounts.Account

	for _, a := range err.Matches {
		if err := ks.Unlock(a, auth); err == nil {
			// nolint: gosec, exportloopref
			match = &a
			break
		}
	}

	if match == nil {
		utils.Fatalf("None of the listed files could be unlocked.")
	}

	log.Info("Your password unlocked", "key", match.URL.String())
	log.Warn("In order to avoid this warning, you need to remove the following duplicate key files:")

	for _, a := range err.Matches {
		if a != *match {
			log.Warn("Duplicate", "key", a.URL.String())
		}
	}

	return *match
}

// setNodeKey creates a node key from set command line flags, either loading it
// from a file or as a specified hex value. If neither flags were provided, this
// method returns nil and an emphemeral key is to be generated.
func getNodeKey(hex string, file string) *ecdsa.PrivateKey {
	var (
		key *ecdsa.PrivateKey
		err error
	)

	switch {
	case file != "" && hex != "":
		utils.Fatalf("Options %q and %q are mutually exclusive", file, hex)
	case file != "":
		if key, err = crypto.LoadECDSA(file); err != nil {
			utils.Fatalf("Option %q: %v", file, err)
		}

		return key
	case hex != "":
		if key, err = crypto.HexToECDSA(hex); err != nil {
			utils.Fatalf("Option %q: %v", hex, err)
		}

		return key
	}

	return nil
}

func (c *Config) buildNode() (*node.Config, error) {
	ipcPath := ""
	if !c.JsonRPC.IPCDisable {
		ipcPath = clientIdentifier + ".ipc"
		if c.JsonRPC.IPCPath != "" {
			ipcPath = c.JsonRPC.IPCPath
		}
	}

	cfg := &node.Config{
		Name:                  clientIdentifier,
		DataDir:               c.DataDir,
		KeyStoreDir:           c.KeyStoreDir,
		UseLightweightKDF:     c.Accounts.UseLightweightKDF,
		InsecureUnlockAllowed: c.Accounts.AllowInsecureUnlock,
		Version:               params.VersionWithCommit(gitCommit, gitDate),
		IPCPath:               ipcPath,
		AllowUnprotectedTxs:   c.JsonRPC.AllowUnprotectedTxs,
		P2P: p2p.Config{
			MaxPeers:        int(c.P2P.MaxPeers),
			MaxPendingPeers: int(c.P2P.MaxPendPeers),
			ListenAddr:      c.P2P.Bind + ":" + strconv.Itoa(int(c.P2P.Port)),
			DiscoveryV5:     c.P2P.Discovery.V5Enabled,
		},
		HTTPModules:         c.JsonRPC.Http.API,
		HTTPCors:            c.JsonRPC.Http.Cors,
		HTTPVirtualHosts:    c.JsonRPC.Http.VHost,
		HTTPPathPrefix:      c.JsonRPC.Http.Prefix,
		WSModules:           c.JsonRPC.Ws.API,
		WSOrigins:           c.JsonRPC.Ws.Origins,
		WSPathPrefix:        c.JsonRPC.Ws.Prefix,
		GraphQLCors:         c.JsonRPC.Graphql.Cors,
		GraphQLVirtualHosts: c.JsonRPC.Graphql.VHost,
		HTTPTimeouts: rpc.HTTPTimeouts{
			ReadTimeout:  c.JsonRPC.HttpTimeout.ReadTimeout,
			WriteTimeout: c.JsonRPC.HttpTimeout.WriteTimeout,
			IdleTimeout:  c.JsonRPC.HttpTimeout.IdleTimeout,
		},
<<<<<<< HEAD
=======
		JWTSecret:                              c.JsonRPC.Auth.JWTSecret,
		AuthPort:                               int(c.JsonRPC.Auth.Port),
		AuthAddr:                               c.JsonRPC.Auth.Addr,
		AuthVirtualHosts:                       c.JsonRPC.Auth.VHosts,
>>>>>>> 7f275a4f
		RPCBatchLimit:                          c.RPCBatchLimit,
		WSJsonRPCExecutionPoolSize:             c.JsonRPC.Ws.ExecutionPoolSize,
		WSJsonRPCExecutionPoolRequestTimeout:   c.JsonRPC.Ws.ExecutionPoolRequestTimeout,
		HTTPJsonRPCExecutionPoolSize:           c.JsonRPC.Http.ExecutionPoolSize,
		HTTPJsonRPCExecutionPoolRequestTimeout: c.JsonRPC.Http.ExecutionPoolRequestTimeout,
<<<<<<< HEAD
=======
	}

	if c.P2P.NetRestrict != "" {
		list, err := netutil.ParseNetlist(c.P2P.NetRestrict)
		if err != nil {
			utils.Fatalf("Option %q: %v", c.P2P.NetRestrict, err)
		}

		cfg.P2P.NetRestrict = list
	}

	key := getNodeKey(c.P2P.NodeKeyHex, c.P2P.NodeKey)
	if key != nil {
		cfg.P2P.PrivateKey = key
>>>>>>> 7f275a4f
	}

	// dev mode
	if c.Developer.Enabled {
		cfg.UseLightweightKDF = true

		// disable p2p networking
		c.P2P.NoDiscover = true
		cfg.P2P.ListenAddr = ""
		cfg.P2P.NoDial = true
		cfg.P2P.DiscoveryV5 = false

		// enable JsonRPC HTTP API
		c.JsonRPC.Http.Enabled = true
		cfg.HTTPModules = []string{"admin", "debug", "eth", "miner", "net", "personal", "txpool", "web3", "bor"}
	}

	// enable jsonrpc endpoints
	{
		if c.JsonRPC.Http.Enabled {
			cfg.HTTPHost = c.JsonRPC.Http.Host
			cfg.HTTPPort = int(c.JsonRPC.Http.Port)
		}

		if c.JsonRPC.Ws.Enabled {
			cfg.WSHost = c.JsonRPC.Ws.Host
			cfg.WSPort = int(c.JsonRPC.Ws.Port)
		}
	}

	natif, err := nat.Parse(c.P2P.NAT)
	if err != nil {
		return nil, fmt.Errorf("wrong 'nat' flag: %v", err)
	}

	cfg.P2P.NAT = natif

	// only check for non-developer modes
	if !c.Developer.Enabled {
		// Discovery
		// if no bootnodes are defined, use the ones from the chain file.
		bootnodes := c.P2P.Discovery.Bootnodes
		if len(bootnodes) == 0 {
			bootnodes = c.chain.Bootnodes
		}

		if cfg.P2P.BootstrapNodes, err = parseBootnodes(bootnodes); err != nil {
			return nil, err
		}

		if cfg.P2P.BootstrapNodesV5, err = parseBootnodes(c.P2P.Discovery.BootnodesV5); err != nil {
			return nil, err
		}

		if cfg.P2P.StaticNodes, err = parseBootnodes(c.P2P.Discovery.StaticNodes); err != nil {
			return nil, err
		}

		if len(cfg.P2P.StaticNodes) == 0 {
			cfg.P2P.StaticNodes = cfg.StaticNodes()
		}

		if cfg.P2P.TrustedNodes, err = parseBootnodes(c.P2P.Discovery.TrustedNodes); err != nil {
			return nil, err
		}

		if len(cfg.P2P.TrustedNodes) == 0 {
			cfg.P2P.TrustedNodes = cfg.TrustedNodes()
		}
	}

	if c.P2P.NoDiscover {
		// Disable peer discovery
		cfg.P2P.NoDiscovery = true
	}

	return cfg, nil
}

func (c *Config) Merge(cc ...*Config) error {
	for _, elem := range cc {
		if err := mergo.Merge(c, elem, mergo.WithOverwriteWithEmptyValue); err != nil {
			return fmt.Errorf("failed to merge configurations: %v", err)
		}
	}

	return nil
}

func MakeDatabaseHandles(max int) (int, error) {
	limit, err := fdlimit.Maximum()
	if err != nil {
		return -1, err
	}

	switch {
	case max == 0:
		// User didn't specify a meaningful value, use system limits
	case max < 128:
		// User specified something unhealthy, just use system defaults
		log.Error("File descriptor limit invalid (<128)", "had", max, "updated", limit)
	case max > limit:
		// User requested more than the OS allows, notify that we can't allocate it
		log.Warn("Requested file descriptors denied by OS", "req", max, "limit", limit)
	default:
		// User limit is meaningful and within allowed range, use that
		limit = max
	}

	raised, err := fdlimit.Raise(uint64(limit))
	if err != nil {
		return -1, err
	}

	return int(raised / 2), nil // Leave half for networking and other stuff
}

func parseBootnodes(urls []string) ([]*enode.Node, error) {
	dst := []*enode.Node{}
	for _, url := range urls {
		if url != "" {
			node, err := enode.Parse(enode.ValidSchemes, url)
			if err != nil {
				return nil, fmt.Errorf("invalid bootstrap url '%s': %v", url, err)
			}
			dst = append(dst, node)
		}
	}

	return dst, nil
}

func DefaultDataDir() string {
	// Try to place the data folder in the user's home dir
	home, _ := homedir.Dir()
	if home == "" {
		// we cannot guess a stable location
		return ""
	}

	switch runtime.GOOS {
	case "darwin":
		return filepath.Join(home, "Library", "Bor")
	case "windows":
		appdata := os.Getenv("LOCALAPPDATA")
		if appdata == "" {
			// Windows XP and below don't have LocalAppData.
			panic("environment variable LocalAppData is undefined")
		}

		return filepath.Join(appdata, "Bor")
	default:
		return filepath.Join(home, ".bor")
	}
}

func Hostname() string {
	hostname, err := os.Hostname()
	if err != nil {
		return "bor"
	}

	return hostname
}

func MakePasswordListFromFile(path string) ([]string, error) {
	text, err := ioutil.ReadFile(path)
	if err != nil {
		return nil, fmt.Errorf("failed to read password file: %v", err)
	}

	lines := strings.Split(string(text), "\n")

	// Sanitise DOS line endings.
	for i := range lines {
		lines[i] = strings.TrimRight(lines[i], "\r")
	}

	return lines, nil
}<|MERGE_RESOLUTION|>--- conflicted
+++ resolved
@@ -565,14 +565,6 @@
 
 func DefaultConfig() *Config {
 	return &Config{
-<<<<<<< HEAD
-		Chain:              "mainnet",
-		Identity:           Hostname(),
-		RequiredBlocks:     map[string]string{},
-		LogLevel:           "INFO",
-		DataDir:            DefaultDataDir(),
-		Ancient:            "",
-=======
 		Chain:                   "mainnet",
 		Identity:                Hostname(),
 		RequiredBlocks:          map[string]string{},
@@ -587,7 +579,6 @@
 			Backtrace: "",
 			Debug:     false,
 		},
->>>>>>> 7f275a4f
 		RPCBatchLimit:      100,
 		RPCReturnDataLimit: 100000,
 		P2P: &P2PConfig{
@@ -1281,20 +1272,15 @@
 			WriteTimeout: c.JsonRPC.HttpTimeout.WriteTimeout,
 			IdleTimeout:  c.JsonRPC.HttpTimeout.IdleTimeout,
 		},
-<<<<<<< HEAD
-=======
 		JWTSecret:                              c.JsonRPC.Auth.JWTSecret,
 		AuthPort:                               int(c.JsonRPC.Auth.Port),
 		AuthAddr:                               c.JsonRPC.Auth.Addr,
 		AuthVirtualHosts:                       c.JsonRPC.Auth.VHosts,
->>>>>>> 7f275a4f
 		RPCBatchLimit:                          c.RPCBatchLimit,
 		WSJsonRPCExecutionPoolSize:             c.JsonRPC.Ws.ExecutionPoolSize,
 		WSJsonRPCExecutionPoolRequestTimeout:   c.JsonRPC.Ws.ExecutionPoolRequestTimeout,
 		HTTPJsonRPCExecutionPoolSize:           c.JsonRPC.Http.ExecutionPoolSize,
 		HTTPJsonRPCExecutionPoolRequestTimeout: c.JsonRPC.Http.ExecutionPoolRequestTimeout,
-<<<<<<< HEAD
-=======
 	}
 
 	if c.P2P.NetRestrict != "" {
@@ -1309,7 +1295,6 @@
 	key := getNodeKey(c.P2P.NodeKeyHex, c.P2P.NodeKey)
 	if key != nil {
 		cfg.P2P.PrivateKey = key
->>>>>>> 7f275a4f
 	}
 
 	// dev mode
