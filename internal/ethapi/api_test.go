--- conflicted
+++ resolved
@@ -27,13 +27,8 @@
 	"testing"
 	"time"
 
-<<<<<<< HEAD
 	"github.com/ethereum/go-ethereum"
 	"github.com/ethereum/go-ethereum/accounts"
-=======
-	"github.com/stretchr/testify/require"
-
->>>>>>> a54aadae
 	"github.com/ethereum/go-ethereum/common"
 	"github.com/ethereum/go-ethereum/common/hexutil"
 	"github.com/ethereum/go-ethereum/consensus"
@@ -81,7 +76,7 @@
 		}
 
 		// rpcTransaction
-		rpcTx := newRPCTransaction(tx, common.Hash{}, 0, 0, big.NewInt(0), config)
+		rpcTx := newRPCTransaction(tx, common.Hash{}, 0, 0, 0, big.NewInt(0), config)
 		if data, err := json.Marshal(rpcTx); err != nil {
 			t.Fatalf("test %d: marshalling failed; %v", i, err)
 		} else if err = tx2.UnmarshalJSON(data); err != nil {
@@ -95,11 +90,6 @@
 	}
 }
 
-type txData struct {
-	Tx   types.TxData
-	Want string
-}
-
 func TestTransaction_RoundTripRpcJSON(t *testing.T) {
 	var (
 		config = params.AllEthashProtocolChanges
@@ -112,10 +102,6 @@
 
 	for i, tt := range tests {
 		var tx2 types.Transaction
-<<<<<<< HEAD
-=======
-
->>>>>>> a54aadae
 		tx, err := types.SignNewTx(key, signer, tt.Tx)
 		if err != nil {
 			t.Fatalf("test %d: signing failed: %v", i, err)
@@ -144,14 +130,11 @@
 	}
 }
 
-<<<<<<< HEAD
 type txData struct {
 	Tx   types.TxData
 	Want string
 }
 
-=======
->>>>>>> a54aadae
 func allTransactionTypes(addr common.Address, config *params.ChainConfig) []txData {
 	return []txData{
 		{
@@ -258,12 +241,8 @@
 				"chainId": "0x539",
 				"v": "0x0",
 				"r": "0xf372ad499239ae11d91d34c559ffc5dab4daffc0069e03afcabdcdf231a0c16b",
-<<<<<<< HEAD
 				"s": "0x28573161d1f9472fa0fd4752533609e72f06414f7ab5588699a7141f65d2abf",
 				"yParity": "0x0"
-=======
-				"s": "0x28573161d1f9472fa0fd4752533609e72f06414f7ab5588699a7141f65d2abf"
->>>>>>> a54aadae
 			}`,
 		}, {
 			Tx: &types.AccessListTx{
@@ -308,12 +287,8 @@
 				"chainId": "0x539",
 				"v": "0x1",
 				"r": "0x542981b5130d4613897fbab144796cb36d3cb3d7807d47d9c7f89ca7745b085c",
-<<<<<<< HEAD
 				"s": "0x7425b9dd6c5deaa42e4ede35d0c4570c4624f68c28d812c10d806ffdf86ce63",
 				"yParity": "0x1"
-=======
-				"s": "0x7425b9dd6c5deaa42e4ede35d0c4570c4624f68c28d812c10d806ffdf86ce63"
->>>>>>> a54aadae
 			}`,
 		}, {
 			Tx: &types.DynamicFeeTx{
@@ -334,7 +309,6 @@
 				V: big.NewInt(32),
 				R: big.NewInt(10),
 				S: big.NewInt(11),
-<<<<<<< HEAD
 			},
 			Want: `{
 				"blockHash": null,
@@ -749,73 +723,6 @@
 				randomAccounts[0].addr: OverrideAccount{Balance: newRPCBalance(big.NewInt(0))},
 			},
 			expectErr: core.ErrInsufficientFunds,
-=======
-			},
-			Want: `{
-				"blockHash": null,
-				"blockNumber": null,
-				"from": "0x71562b71999873db5b286df957af199ec94617f7",
-				"gas": "0x7",
-				"gasPrice": "0x9",
-				"maxFeePerGas": "0x9",
-				"maxPriorityFeePerGas": "0x6",
-				"hash": "0xb63e0b146b34c3e9cb7fbabb5b3c081254a7ded6f1b65324b5898cc0545d79ff",
-				"input": "0x0001020304",
-				"nonce": "0x5",
-				"to": "0xdead000000000000000000000000000000000000",
-				"transactionIndex": null,
-				"value": "0x8",
-				"type": "0x2",
-				"accessList": [
-					{
-						"address": "0x0200000000000000000000000000000000000000",
-						"storageKeys": [
-							"0x56e81f171bcc55a6ff8345e692c0f86e5b48e01b996cadc001622fb5e363b421"
-						]
-					}
-				],
-				"chainId": "0x539",
-				"v": "0x1",
-				"r": "0x3b167e05418a8932cd53d7578711fe1a76b9b96c48642402bb94978b7a107e80",
-				"s": "0x22f98a332d15ea2cc80386c1ebaa31b0afebfa79ebc7d039a1e0074418301fef"
-			}`,
-		}, {
-			Tx: &types.DynamicFeeTx{
-				ChainID:    config.ChainID,
-				Nonce:      5,
-				GasTipCap:  big.NewInt(6),
-				GasFeeCap:  big.NewInt(9),
-				Gas:        7,
-				To:         nil,
-				Value:      big.NewInt(8),
-				Data:       []byte{0, 1, 2, 3, 4},
-				AccessList: types.AccessList{},
-				V:          big.NewInt(32),
-				R:          big.NewInt(10),
-				S:          big.NewInt(11),
-			},
-			Want: `{
-				"blockHash": null,
-				"blockNumber": null,
-				"from": "0x71562b71999873db5b286df957af199ec94617f7",
-				"gas": "0x7",
-				"gasPrice": "0x9",
-				"maxFeePerGas": "0x9",
-				"maxPriorityFeePerGas": "0x6",
-				"hash": "0xcbab17ee031a9d5b5a09dff909f0a28aedb9b295ac0635d8710d11c7b806ec68",
-				"input": "0x0001020304",
-				"nonce": "0x5",
-				"to": null,
-				"transactionIndex": null,
-				"value": "0x8",
-				"type": "0x2",
-				"accessList": [],
-				"chainId": "0x539",
-				"v": "0x0",
-				"r": "0x6446b8a682db7e619fc6b4f6d1f708f6a17351a41c7fbd63665f469bc78b41b9",
-				"s": "0x7626abc15834f391a117c63450047309dbf84c5ce3e8e609b607062641e2de43"
-			}`,
->>>>>>> a54aadae
 		},
 	}
 	for i, tc := range testSuite {
