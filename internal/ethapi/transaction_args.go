// Copyright 2021 The go-ethereum Authors
// This file is part of the go-ethereum library.
//
// The go-ethereum library is free software: you can redistribute it and/or modify
// it under the terms of the GNU Lesser General Public License as published by
// the Free Software Foundation, either version 3 of the License, or
// (at your option) any later version.
//
// The go-ethereum library is distributed in the hope that it will be useful,
// but WITHOUT ANY WARRANTY; without even the implied warranty of
// MERCHANTABILITY or FITNESS FOR A PARTICULAR PURPOSE. See the
// GNU Lesser General Public License for more details.
//
// You should have received a copy of the GNU Lesser General Public License
// along with the go-ethereum library. If not, see <http://www.gnu.org/licenses/>.

package ethapi

import (
	"bytes"
	"context"
	"errors"
	"fmt"
	"math/big"

	"github.com/ethereum/go-ethereum/common"
	"github.com/ethereum/go-ethereum/common/hexutil"
	"github.com/ethereum/go-ethereum/common/math"
	"github.com/ethereum/go-ethereum/core"
	"github.com/ethereum/go-ethereum/core/types"
	"github.com/ethereum/go-ethereum/log"
	"github.com/ethereum/go-ethereum/rpc"
)

// TransactionArgs represents the arguments to construct a new transaction
// or a message call.
type TransactionArgs struct {
	From                 *common.Address `json:"from"`
	To                   *common.Address `json:"to"`
	Gas                  *hexutil.Uint64 `json:"gas"`
	GasPrice             *hexutil.Big    `json:"gasPrice"`
	MaxFeePerGas         *hexutil.Big    `json:"maxFeePerGas"`
	MaxPriorityFeePerGas *hexutil.Big    `json:"maxPriorityFeePerGas"`
	Value                *hexutil.Big    `json:"value"`
	Nonce                *hexutil.Uint64 `json:"nonce"`

	// We accept "data" and "input" for backwards-compatibility reasons.
	// "input" is the newer name and should be preferred by clients.
	// Issue detail: https://github.com/ethereum/go-ethereum/issues/15628
	Data  *hexutil.Bytes `json:"data"`
	Input *hexutil.Bytes `json:"input"`

	// Introduced by AccessListTxType transaction.
	AccessList *types.AccessList `json:"accessList,omitempty"`
	ChainID    *hexutil.Big      `json:"chainId,omitempty"`
}

// from retrieves the transaction sender address.
func (args *TransactionArgs) from() common.Address {
	if args.From == nil {
		return common.Address{}
	}

	return *args.From
}

// data retrieves the transaction calldata. Input field is preferred.
func (args *TransactionArgs) data() []byte {
	if args.Input != nil {
		return *args.Input
	}

	if args.Data != nil {
		return *args.Data
	}

	return nil
}

// setDefaults fills in default values for unspecified tx fields.
func (args *TransactionArgs) setDefaults(ctx context.Context, b Backend) error {
	if err := args.setFeeDefaults(ctx, b); err != nil {
		return err
	}

	if args.Value == nil {
		args.Value = new(hexutil.Big)
	}

	if args.Nonce == nil {
		nonce, err := b.GetPoolNonce(ctx, args.from())
		if err != nil {
			return err
		}

		args.Nonce = (*hexutil.Uint64)(&nonce)
	}

	if args.Data != nil && args.Input != nil && !bytes.Equal(*args.Data, *args.Input) {
		return errors.New(`both "data" and "input" are set and not equal. Please use "input" to pass transaction call data`)
	}

	if args.To == nil && len(args.data()) == 0 {
		return errors.New(`contract creation without any data provided`)
	}

	// Estimate the gas usage if necessary.
	if args.Gas == nil {
		// These fields are immutable during the estimation, safe to
		// pass the pointer directly.
		data := args.data()
		callArgs := TransactionArgs{
			From:                 args.From,
			To:                   args.To,
			GasPrice:             args.GasPrice,
			MaxFeePerGas:         args.MaxFeePerGas,
			MaxPriorityFeePerGas: args.MaxPriorityFeePerGas,
			Value:                args.Value,
			Data:                 (*hexutil.Bytes)(&data),
			AccessList:           args.AccessList,
		}

		pendingBlockNr := rpc.BlockNumberOrHashWithNumber(rpc.PendingBlockNumber)
<<<<<<< HEAD

		estimated, err := DoEstimateGas(ctx, b, callArgs, pendingBlockNr, b.RPCGasCap())
=======
		estimated, err := DoEstimateGas(ctx, b, callArgs, pendingBlockNr, nil, b.RPCGasCap())
>>>>>>> bed84606
		if err != nil {
			return err
		}

		args.Gas = &estimated
		log.Trace("Estimate gas usage automatically", "gas", args.Gas)
	}
	// If chain id is provided, ensure it matches the local chain id. Otherwise, set the local
	// chain id as the default.
	want := b.ChainConfig().ChainID
	if args.ChainID != nil {
		if have := (*big.Int)(args.ChainID); have.Cmp(want) != 0 {
			return fmt.Errorf("chainId does not match node's (have=%v, want=%v)", have, want)
		}
	} else {
		args.ChainID = (*hexutil.Big)(want)
	}

	return nil
}

// setFeeDefaults fills in default fee values for unspecified tx fields.
func (args *TransactionArgs) setFeeDefaults(ctx context.Context, b Backend) error {
	// If both gasPrice and at least one of the EIP-1559 fee parameters are specified, error.
	if args.GasPrice != nil && (args.MaxFeePerGas != nil || args.MaxPriorityFeePerGas != nil) {
		return errors.New("both gasPrice and (maxFeePerGas or maxPriorityFeePerGas) specified")
	}
	// If the tx has completely specified a fee mechanism, no default is needed. This allows users
	// who are not yet synced past London to get defaults for other tx values. See
	// https://github.com/ethereum/go-ethereum/pull/23274 for more information.
	eip1559ParamsSet := args.MaxFeePerGas != nil && args.MaxPriorityFeePerGas != nil
	if (args.GasPrice != nil && !eip1559ParamsSet) || (args.GasPrice == nil && eip1559ParamsSet) {
		// Sanity check the EIP-1559 fee parameters if present.
		if args.GasPrice == nil && args.MaxFeePerGas.ToInt().Cmp(args.MaxPriorityFeePerGas.ToInt()) < 0 {
			return fmt.Errorf("maxFeePerGas (%v) < maxPriorityFeePerGas (%v)", args.MaxFeePerGas, args.MaxPriorityFeePerGas)
		}

		return nil
	}
	// Now attempt to fill in default value depending on whether London is active or not.
	head := b.CurrentHeader()
	if b.ChainConfig().IsLondon(head.Number) {
		// London is active, set maxPriorityFeePerGas and maxFeePerGas.
		if err := args.setLondonFeeDefaults(ctx, head, b); err != nil {
			return err
		}
	} else {
		if args.MaxFeePerGas != nil || args.MaxPriorityFeePerGas != nil {
			return errors.New("maxFeePerGas and maxPriorityFeePerGas are not valid before London is active")
		}
		// London not active, set gas price.
		price, err := b.SuggestGasTipCap(ctx)
		if err != nil {
			return err
		}

		args.GasPrice = (*hexutil.Big)(price)
	}

	return nil
}

// setLondonFeeDefaults fills in reasonable default fee values for unspecified fields.
func (args *TransactionArgs) setLondonFeeDefaults(ctx context.Context, head *types.Header, b Backend) error {
	// Set maxPriorityFeePerGas if it is missing.
	if args.MaxPriorityFeePerGas == nil {
		tip, err := b.SuggestGasTipCap(ctx)
		if err != nil {
			return err
		}

		args.MaxPriorityFeePerGas = (*hexutil.Big)(tip)
	}
	// Set maxFeePerGas if it is missing.
	if args.MaxFeePerGas == nil {
		// Set the max fee to be 2 times larger than the previous block's base fee.
		// The additional slack allows the tx to not become invalidated if the base
		// fee is rising.
		val := new(big.Int).Add(
			args.MaxPriorityFeePerGas.ToInt(),
			new(big.Int).Mul(head.BaseFee, big.NewInt(2)),
		)
		args.MaxFeePerGas = (*hexutil.Big)(val)
	}
	// Both EIP-1559 fee parameters are now set; sanity check them.
	if args.MaxFeePerGas.ToInt().Cmp(args.MaxPriorityFeePerGas.ToInt()) < 0 {
		return fmt.Errorf("maxFeePerGas (%v) < maxPriorityFeePerGas (%v)", args.MaxFeePerGas, args.MaxPriorityFeePerGas)
	}

	return nil
}

// ToMessage converts the transaction arguments to the Message type used by the
// core evm. This method is used in calls and traces that do not require a real
// live transaction.
func (args *TransactionArgs) ToMessage(globalGasCap uint64, baseFee *big.Int) (*core.Message, error) {
	// Reject invalid combinations of pre- and post-1559 fee styles
	if args.GasPrice != nil && (args.MaxFeePerGas != nil || args.MaxPriorityFeePerGas != nil) {
		return nil, errors.New("both gasPrice and (maxFeePerGas or maxPriorityFeePerGas) specified")
	}

	// Set sender address or use zero address if none specified.
	addr := args.from()

	// Gas set for system calls
	systemCallGas := (hexutil.Uint64)(uint64(math.MaxUint64 / 2))

	// Set default gas & gas price if none were set
	gas := globalGasCap
	if gas == 0 {
		gas = uint64(math.MaxUint64 / 2)
	}

	if args.Gas != nil && *args.Gas != systemCallGas {
		gas = uint64(*args.Gas)
	}

	if globalGasCap != 0 && globalGasCap < gas {
		log.Warn("Caller gas above allowance, capping", "requested", gas, "cap", globalGasCap)
		gas = globalGasCap
	}

	var (
		gasPrice  *big.Int
		gasFeeCap *big.Int
		gasTipCap *big.Int
	)

	if baseFee == nil {
		// If there's no basefee, then it must be a non-1559 execution
		gasPrice = new(big.Int)
		if args.GasPrice != nil {
			gasPrice = args.GasPrice.ToInt()
		}

		gasFeeCap, gasTipCap = gasPrice, gasPrice
	} else {
		// A basefee is provided, necessitating 1559-type execution
		if args.GasPrice != nil {
			// User specified the legacy gas field, convert to 1559 gas typing
			gasPrice = args.GasPrice.ToInt()
			gasFeeCap, gasTipCap = gasPrice, gasPrice
		} else {
			// User specified 1559 gas fields (or none), use those
			gasFeeCap = new(big.Int)

			if args.MaxFeePerGas != nil {
				gasFeeCap = args.MaxFeePerGas.ToInt()
			}

			gasTipCap = new(big.Int)

			if args.MaxPriorityFeePerGas != nil {
				gasTipCap = args.MaxPriorityFeePerGas.ToInt()
			}

			// Backfill the legacy gasPrice for EVM execution, unless we're all zeroes
			gasPrice = new(big.Int)

			if gasFeeCap.BitLen() > 0 || gasTipCap.BitLen() > 0 {
				gasPrice = math.BigMin(new(big.Int).Add(gasTipCap, baseFee), gasFeeCap)
			}
		}
	}

	value := new(big.Int)
	if args.Value != nil {
		value = args.Value.ToInt()
	}

	data := args.data()

	var accessList types.AccessList
	if args.AccessList != nil {
		accessList = *args.AccessList
	}

	msg := &core.Message{
		From:              addr,
		To:                args.To,
		Value:             value,
		GasLimit:          gas,
		GasPrice:          gasPrice,
		GasFeeCap:         gasFeeCap,
		GasTipCap:         gasTipCap,
		Data:              data,
		AccessList:        accessList,
		SkipAccountChecks: true,
	}

	return msg, nil
}

// toTransaction converts the arguments to a transaction.
// This assumes that setDefaults has been called.
func (args *TransactionArgs) toTransaction() *types.Transaction {
	var data types.TxData

	switch {
	case args.MaxFeePerGas != nil:
		al := types.AccessList{}
		if args.AccessList != nil {
			al = *args.AccessList
		}

		data = &types.DynamicFeeTx{
			To:         args.To,
			ChainID:    (*big.Int)(args.ChainID),
			Nonce:      uint64(*args.Nonce),
			Gas:        uint64(*args.Gas),
			GasFeeCap:  (*big.Int)(args.MaxFeePerGas),
			GasTipCap:  (*big.Int)(args.MaxPriorityFeePerGas),
			Value:      (*big.Int)(args.Value),
			Data:       args.data(),
			AccessList: al,
		}
	case args.AccessList != nil:
		data = &types.AccessListTx{
			To:         args.To,
			ChainID:    (*big.Int)(args.ChainID),
			Nonce:      uint64(*args.Nonce),
			Gas:        uint64(*args.Gas),
			GasPrice:   (*big.Int)(args.GasPrice),
			Value:      (*big.Int)(args.Value),
			Data:       args.data(),
			AccessList: *args.AccessList,
		}
	default:
		data = &types.LegacyTx{
			To:       args.To,
			Nonce:    uint64(*args.Nonce),
			Gas:      uint64(*args.Gas),
			GasPrice: (*big.Int)(args.GasPrice),
			Value:    (*big.Int)(args.Value),
			Data:     args.data(),
		}
	}

	return types.NewTx(data)
}

// ToTransaction converts the arguments to a transaction.
// This assumes that setDefaults has been called.
func (args *TransactionArgs) ToTransaction() *types.Transaction {
	return args.toTransaction()
}<|MERGE_RESOLUTION|>--- conflicted
+++ resolved
@@ -121,12 +121,7 @@
 		}
 
 		pendingBlockNr := rpc.BlockNumberOrHashWithNumber(rpc.PendingBlockNumber)
-<<<<<<< HEAD
-
-		estimated, err := DoEstimateGas(ctx, b, callArgs, pendingBlockNr, b.RPCGasCap())
-=======
 		estimated, err := DoEstimateGas(ctx, b, callArgs, pendingBlockNr, nil, b.RPCGasCap())
->>>>>>> bed84606
 		if err != nil {
 			return err
 		}
