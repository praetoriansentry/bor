--- conflicted
+++ resolved
@@ -166,11 +166,7 @@
 	},
 }
 
-<<<<<<< HEAD
-var blockBuilderCommand = cli.Command{
-=======
 var blockBuilderCommand = &cli.Command{
->>>>>>> ea9e62ca
 	Name:    "block-builder",
 	Aliases: []string{"b11r"},
 	Usage:   "builds a block",
@@ -180,10 +176,7 @@
 		t8ntool.OutputBlockFlag,
 		t8ntool.InputHeaderFlag,
 		t8ntool.InputOmmersFlag,
-<<<<<<< HEAD
-=======
 		t8ntool.InputWithdrawalsFlag,
->>>>>>> ea9e62ca
 		t8ntool.InputTxsRlpFlag,
 		t8ntool.SealCliqueFlag,
 		t8ntool.SealEthashFlag,
@@ -193,11 +186,8 @@
 	},
 }
 
-<<<<<<< HEAD
-=======
 var app = flags.NewApp("the evm command line interface")
 
->>>>>>> ea9e62ca
 func init() {
 	app.Flags = []cli.Flag{
 		BenchFlag,
