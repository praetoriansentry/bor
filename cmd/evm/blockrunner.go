// Copyright 2023 The go-ethereum Authors
// This file is part of go-ethereum.
//
// go-ethereum is free software: you can redistribute it and/or modify
// it under the terms of the GNU General Public License as published by
// the Free Software Foundation, either version 3 of the License, or
// (at your option) any later version.
//
// go-ethereum is distributed in the hope that it will be useful,
// but WITHOUT ANY WARRANTY; without even the implied warranty of
// MERCHANTABILITY or FITNESS FOR A PARTICULAR PURPOSE. See the
// GNU General Public License for more details.
//
// You should have received a copy of the GNU General Public License
// along with go-ethereum. If not, see <http://www.gnu.org/licenses/>.

package main

import (
	"encoding/json"
	"errors"
	"fmt"
	"os"
	"regexp"
	"sort"

<<<<<<< HEAD
	"github.com/urfave/cli/v2"

=======
	"github.com/ethereum/go-ethereum/core/rawdb"
>>>>>>> 916d6a44
	"github.com/ethereum/go-ethereum/core/vm"
	"github.com/ethereum/go-ethereum/eth/tracers/logger"
	"github.com/ethereum/go-ethereum/tests"
)

var RunFlag = &cli.StringFlag{
	Name:  "run",
	Value: ".*",
	Usage: "Run only those tests matching the regular expression.",
}

var blockTestCommand = &cli.Command{
	Action:    blockTestCmd,
	Name:      "blocktest",
	Usage:     "executes the given blockchain tests",
	ArgsUsage: "<file>",
	Flags:     []cli.Flag{RunFlag},
}

func blockTestCmd(ctx *cli.Context) error {
	if len(ctx.Args().First()) == 0 {
		return errors.New("path-to-test argument required")
	}

	var tracer vm.EVMLogger
	// Configure the EVM logger
	if ctx.Bool(MachineFlag.Name) {
		tracer = logger.NewJSONLogger(&logger.Config{
			EnableMemory:     !ctx.Bool(DisableMemoryFlag.Name),
			DisableStack:     ctx.Bool(DisableStackFlag.Name),
			DisableStorage:   ctx.Bool(DisableStorageFlag.Name),
			EnableReturnData: !ctx.Bool(DisableReturnDataFlag.Name),
		}, os.Stderr)
	}
	// Load the test content from the input file
	src, err := os.ReadFile(ctx.Args().First())
	if err != nil {
		return err
	}

	var tests map[string]tests.BlockTest

	if err = json.Unmarshal(src, &tests); err != nil {
		return err
	}
<<<<<<< HEAD

	for i, test := range tests {
		if err := test.Run(false, tracer); err != nil {
			return fmt.Errorf("test %v: %w", i, err)
=======
	re, err := regexp.Compile(ctx.String(RunFlag.Name))
	if err != nil {
		return fmt.Errorf("invalid regex -%s: %v", RunFlag.Name, err)
	}

	// Run them in order
	var keys []string
	for key := range tests {
		keys = append(keys, key)
	}
	sort.Strings(keys)
	for _, name := range keys {
		if !re.MatchString(name) {
			continue
		}
		test := tests[name]
		if err := test.Run(false, rawdb.HashScheme, tracer); err != nil {
			return fmt.Errorf("test %v: %w", name, err)
>>>>>>> 916d6a44
		}
	}

	return nil
}<|MERGE_RESOLUTION|>--- conflicted
+++ resolved
@@ -24,12 +24,7 @@
 	"regexp"
 	"sort"
 
-<<<<<<< HEAD
-	"github.com/urfave/cli/v2"
-
-=======
 	"github.com/ethereum/go-ethereum/core/rawdb"
->>>>>>> 916d6a44
 	"github.com/ethereum/go-ethereum/core/vm"
 	"github.com/ethereum/go-ethereum/eth/tracers/logger"
 	"github.com/ethereum/go-ethereum/tests"
@@ -75,12 +70,6 @@
 	if err = json.Unmarshal(src, &tests); err != nil {
 		return err
 	}
-<<<<<<< HEAD
-
-	for i, test := range tests {
-		if err := test.Run(false, tracer); err != nil {
-			return fmt.Errorf("test %v: %w", i, err)
-=======
 	re, err := regexp.Compile(ctx.String(RunFlag.Name))
 	if err != nil {
 		return fmt.Errorf("invalid regex -%s: %v", RunFlag.Name, err)
@@ -99,7 +88,6 @@
 		test := tests[name]
 		if err := test.Run(false, rawdb.HashScheme, tracer); err != nil {
 			return fmt.Errorf("test %v: %w", name, err)
->>>>>>> 916d6a44
 		}
 	}
 
