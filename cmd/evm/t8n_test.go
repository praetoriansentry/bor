--- conflicted
+++ resolved
@@ -211,8 +211,6 @@
 			output: t8nOutput{result: true},
 			expOut: "exp_arrowglacier.json",
 		},
-<<<<<<< HEAD
-=======
 		{ // Difficulty calculation on gray glacier
 			base: "./testdata/19",
 			input: t8nInput{
@@ -221,7 +219,6 @@
 			output: t8nOutput{result: true},
 			expOut: "exp_grayglacier.json",
 		},
->>>>>>> ea9e62ca
 		{ // Sign unprotected (pre-EIP155) transaction
 			base: "./testdata/23",
 			input: t8nInput{
@@ -230,8 +227,7 @@
 			output: t8nOutput{result: true},
 			expOut: "exp.json",
 		},
-<<<<<<< HEAD
-=======
+		// TODO marcello remove?
 		{ // Test post-merge transition
 			base: "./testdata/24",
 			input: t8nInput{
@@ -264,7 +260,6 @@
 			output: t8nOutput{alloc: true, result: true},
 			expOut: "exp.json",
 		},
->>>>>>> ea9e62ca
 	} {
 		args := []string{"t8n"}
 		args = append(args, tc.output.get()...)
@@ -405,15 +400,6 @@
 }
 
 type b11rInput struct {
-<<<<<<< HEAD
-	inEnv       string
-	inOmmersRlp string
-	inTxsRlp    string
-	inClique    string
-	ethash      bool
-	ethashMode  string
-	ethashDir   string
-=======
 	inEnv         string
 	inOmmersRlp   string
 	inWithdrawals string
@@ -422,7 +408,6 @@
 	ethash        bool
 	ethashMode    string
 	ethashDir     string
->>>>>>> ea9e62ca
 }
 
 func (args *b11rInput) get(base string) []string {
@@ -435,13 +420,10 @@
 		out = append(out, "--input.ommers")
 		out = append(out, fmt.Sprintf("%v/%v", base, opt))
 	}
-<<<<<<< HEAD
-=======
 	if opt := args.inWithdrawals; opt != "" {
 		out = append(out, "--input.withdrawals")
 		out = append(out, fmt.Sprintf("%v/%v", base, opt))
 	}
->>>>>>> ea9e62ca
 	if opt := args.inTxsRlp; opt != "" {
 		out = append(out, "--input.txs")
 		out = append(out, fmt.Sprintf("%v/%v", base, opt))
@@ -512,10 +494,6 @@
 			},
 			expOut: "exp.json",
 		},
-<<<<<<< HEAD
-	} {
-
-=======
 		{ // block with withdrawals
 			base: "./testdata/27",
 			input: b11rInput{
@@ -527,7 +505,6 @@
 			expOut: "exp.json",
 		},
 	} {
->>>>>>> ea9e62ca
 		args := []string{"b11r"}
 		args = append(args, tc.input.get(tc.base)...)
 
