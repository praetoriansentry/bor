// Copyright 2015 The go-ethereum Authors
// This file is part of go-ethereum.
//
// go-ethereum is free software: you can redistribute it and/or modify
// it under the terms of the GNU General Public License as published by
// the Free Software Foundation, either version 3 of the License, or
// (at your option) any later version.
//
// go-ethereum is distributed in the hope that it will be useful,
// but WITHOUT ANY WARRANTY; without even the implied warranty of
// MERCHANTABILITY or FITNESS FOR A PARTICULAR PURPOSE. See the
// GNU General Public License for more details.
//
// You should have received a copy of the GNU General Public License
// along with go-ethereum. If not, see <http://www.gnu.org/licenses/>.

package main

import (
	"encoding/json"
	"errors"
	"fmt"
	"os"
	"runtime"
	"strconv"
	"sync/atomic"
	"time"

	"github.com/urfave/cli/v2"

	"github.com/ethereum/go-ethereum/cmd/utils"
	"github.com/ethereum/go-ethereum/common"
	"github.com/ethereum/go-ethereum/common/hexutil"
	"github.com/ethereum/go-ethereum/core"
	"github.com/ethereum/go-ethereum/core/rawdb"
	"github.com/ethereum/go-ethereum/core/state"
	"github.com/ethereum/go-ethereum/core/types"
	"github.com/ethereum/go-ethereum/crypto"
	"github.com/ethereum/go-ethereum/ethdb"
	"github.com/ethereum/go-ethereum/internal/flags"
	"github.com/ethereum/go-ethereum/log"
	"github.com/ethereum/go-ethereum/metrics"
	"github.com/ethereum/go-ethereum/node"
<<<<<<< HEAD
	"github.com/ethereum/go-ethereum/trie"
=======
	"github.com/urfave/cli/v2"
>>>>>>> 916d6a44
)

var (
	initCommand = &cli.Command{
		Action:    initGenesis,
		Name:      "init",
		Usage:     "Bootstrap and initialize a new genesis block",
		ArgsUsage: "<genesisPath>",
		Flags: flags.Merge([]cli.Flag{
			utils.CachePreimagesFlag,
			utils.OverrideCancun,
			utils.OverrideVerkle,
		}, utils.DatabaseFlags),
		Description: `
The init command initializes a new genesis block and definition for the network.
This is a destructive action and changes the network in which you will be
participating.

It expects the genesis file as argument.`,
	}
	dumpGenesisCommand = &cli.Command{
		Action:    dumpGenesis,
		Name:      "dumpgenesis",
		Usage:     "Dumps genesis block JSON configuration to stdout",
		ArgsUsage: "",
		Flags:     append([]cli.Flag{utils.DataDirFlag}, utils.NetworkFlags...),
		Description: `
The dumpgenesis command prints the genesis configuration of the network preset
if one is set.  Otherwise it prints the genesis from the datadir.`,
	}
	importCommand = &cli.Command{
		Action:    importChain,
		Name:      "import",
		Usage:     "Import a blockchain file",
		ArgsUsage: "<filename> (<filename 2> ... <filename N>) ",
		Flags: flags.Merge([]cli.Flag{
			utils.CacheFlag,
			utils.SyncModeFlag,
			utils.GCModeFlag,
			utils.SnapshotFlag,
			utils.CacheDatabaseFlag,
			utils.CacheGCFlag,
			utils.MetricsEnabledFlag,
			utils.MetricsEnabledExpensiveFlag,
			utils.MetricsHTTPFlag,
			utils.MetricsPortFlag,
			utils.MetricsEnableInfluxDBFlag,
			utils.MetricsEnableInfluxDBV2Flag,
			utils.MetricsInfluxDBEndpointFlag,
			utils.MetricsInfluxDBDatabaseFlag,
			utils.MetricsInfluxDBUsernameFlag,
			utils.MetricsInfluxDBPasswordFlag,
			utils.MetricsInfluxDBTagsFlag,
			utils.MetricsInfluxDBTokenFlag,
			utils.MetricsInfluxDBBucketFlag,
			utils.MetricsInfluxDBOrganizationFlag,
			utils.TxLookupLimitFlag,
			utils.TransactionHistoryFlag,
			utils.StateHistoryFlag,
		}, utils.DatabaseFlags),
		Description: `
The import command imports blocks from an RLP-encoded form. The form can be one file
with several RLP-encoded blocks, or several files can be used.

If only one file is used, import error will result in failure. If several files are used,
processing will proceed even if an individual RLP-file import failure occurs.`,
	}
	exportCommand = &cli.Command{
		Action:    exportChain,
		Name:      "export",
		Usage:     "Export blockchain into file",
		ArgsUsage: "<filename> [<blockNumFirst> <blockNumLast>]",
		Flags: flags.Merge([]cli.Flag{
			utils.CacheFlag,
			utils.SyncModeFlag,
		}, utils.DatabaseFlags),
		Description: `
Requires a first argument of the file to write to.
Optional second and third arguments control the first and
last block to write. In this mode, the file will be appended
if already existing. If the file ends with .gz, the output will
be gzipped.`,
	}
	importPreimagesCommand = &cli.Command{
		Action:    importPreimages,
		Name:      "import-preimages",
		Usage:     "Import the preimage database from an RLP stream",
		ArgsUsage: "<datafile>",
		Flags: flags.Merge([]cli.Flag{
			utils.CacheFlag,
			utils.SyncModeFlag,
		}, utils.DatabaseFlags),
		Description: `
The import-preimages command imports hash preimages from an RLP encoded stream.
It's deprecated, please use "geth db import" instead.
`,
	}
	exportPreimagesCommand = &cli.Command{
		Action:    exportPreimages,
		Name:      "export-preimages",
		Usage:     "Export the preimage database into an RLP stream",
		ArgsUsage: "<dumpfile>",
		Flags: flags.Merge([]cli.Flag{
			utils.CacheFlag,
			utils.SyncModeFlag,
		}, utils.DatabaseFlags),
		Description: `
The export-preimages command exports hash preimages to an RLP encoded stream.
It's deprecated, please use "geth db export" instead.
`,
	}
	dumpCommand = &cli.Command{
		Action:    dump,
		Name:      "dump",
		Usage:     "Dump a specific block from storage",
		ArgsUsage: "[? <blockHash> | <blockNum>]",
		Flags: flags.Merge([]cli.Flag{
			utils.CacheFlag,
			utils.IterativeOutputFlag,
			utils.ExcludeCodeFlag,
			utils.ExcludeStorageFlag,
			utils.IncludeIncompletesFlag,
			utils.StartKeyFlag,
			utils.DumpLimitFlag,
		}, utils.DatabaseFlags),
		Description: `
This command dumps out the state for a given block (or latest, if none provided).
`,
	}
)

// initGenesis will initialise the given JSON format genesis file and writes it as
// the zero'd block (i.e. genesis) or will fail hard if it can't succeed.
func initGenesis(ctx *cli.Context) error {
	if ctx.Args().Len() != 1 {
		utils.Fatalf("need genesis.json file as the only argument")
	}

	genesisPath := ctx.Args().First()
	if len(genesisPath) == 0 {
		utils.Fatalf("invalid path to genesis file")
	}

	file, err := os.Open(genesisPath)
	if err != nil {
		utils.Fatalf("Failed to read genesis file: %v", err)
	}

	defer file.Close()

	genesis := new(core.Genesis)
	if err := json.NewDecoder(file).Decode(genesis); err != nil {
		utils.Fatalf("invalid genesis file: %v", err)
	}
	// Open and initialise both full and light databases
	stack, _ := makeConfigNode(ctx)
	defer stack.Close()

	var overrides core.ChainOverrides
	if ctx.IsSet(utils.OverrideCancun.Name) {
		v := ctx.Uint64(utils.OverrideCancun.Name)
		overrides.OverrideCancun = &v
	}
	if ctx.IsSet(utils.OverrideVerkle.Name) {
		v := ctx.Uint64(utils.OverrideVerkle.Name)
		overrides.OverrideVerkle = &v
	}
	for _, name := range []string{"chaindata", "lightchaindata"} {
		chaindb, err := stack.OpenDatabaseWithFreezer(name, 0, 0, ctx.String(utils.AncientFlag.Name), "", false, rawdb.ExtraDBConfig{})
		if err != nil {
			utils.Fatalf("Failed to open database: %v", err)
		}
<<<<<<< HEAD

		triedb := trie.NewDatabaseWithConfig(chaindb, &trie.Config{
			Preimages: ctx.Bool(utils.CachePreimagesFlag.Name),
		})

		_, hash, err := core.SetupGenesisBlock(chaindb, triedb, genesis)
		if err != nil {
			utils.Fatalf("Failed to write genesis block: %v", err)
		}

		chaindb.Close()
=======
		defer chaindb.Close()

		triedb := utils.MakeTrieDatabase(ctx, chaindb, ctx.Bool(utils.CachePreimagesFlag.Name), false)
		defer triedb.Close()

		_, hash, err := core.SetupGenesisBlockWithOverride(chaindb, triedb, genesis, &overrides)
		if err != nil {
			utils.Fatalf("Failed to write genesis block: %v", err)
		}
>>>>>>> 916d6a44
		log.Info("Successfully wrote genesis state", "database", name, "hash", hash)
	}

	return nil
}

func dumpGenesis(ctx *cli.Context) error {
	// if there is a testnet preset enabled, dump that
	if utils.IsNetworkPreset(ctx) {
		genesis := utils.MakeGenesis(ctx)
		if err := json.NewEncoder(os.Stdout).Encode(genesis); err != nil {
			utils.Fatalf("could not encode genesis: %s", err)
		}

		return nil
	}
	// dump whatever already exists in the datadir
	stack, _ := makeConfigNode(ctx)
	for _, name := range []string{"chaindata", "lightchaindata"} {
		db, err := stack.OpenDatabase(name, 0, 0, "", true, rawdb.ExtraDBConfig{})

		if err != nil {
			if !os.IsNotExist(err) {
				return err
			}

			continue
		}

		genesis, err := core.ReadGenesis(db)

		if err != nil {
			utils.Fatalf("failed to read genesis: %s", err)
		}

		db.Close()

		if err := json.NewEncoder(os.Stdout).Encode(*genesis); err != nil {
			utils.Fatalf("could not encode stored genesis: %s", err)
		}

		return nil
	}

	if ctx.IsSet(utils.DataDirFlag.Name) {
		utils.Fatalf("no existing datadir at %s", stack.Config().DataDir)
	}
<<<<<<< HEAD

	utils.Fatalf("no network preset provided.  no exisiting genesis in the default datadir")

=======
	utils.Fatalf("no network preset provided, no existing genesis in the default datadir")
>>>>>>> 916d6a44
	return nil
}

func importChain(ctx *cli.Context) error {
	if ctx.Args().Len() < 1 {
		utils.Fatalf("This command requires an argument.")
	}
	// Start metrics export if enabled
	utils.SetupMetrics(ctx)
	// Start system runtime metrics collection
	go metrics.CollectProcessMetrics(3 * time.Second)

	stack, _ := makeConfigNode(ctx)
	defer stack.Close()

	chain, db := utils.MakeChain(ctx, stack, false)
	defer db.Close()

	// Start periodically gathering memory profiles
	var peakMemAlloc, peakMemSys atomic.Uint64
	go func() {
		stats := new(runtime.MemStats)

		for {
			runtime.ReadMemStats(stats)
			if peakMemAlloc.Load() < stats.Alloc {
				peakMemAlloc.Store(stats.Alloc)
			}
			if peakMemSys.Load() < stats.Sys {
				peakMemSys.Store(stats.Sys)
			}

			time.Sleep(5 * time.Second)
		}
	}()
	// Import the chain
	start := time.Now()

	var importErr error

	if ctx.Args().Len() == 1 {
		if err := utils.ImportChain(chain, ctx.Args().First()); err != nil {
			importErr = err
			log.Error("Import error", "err", err)
		}
	} else {
		for _, arg := range ctx.Args().Slice() {
			if err := utils.ImportChain(chain, arg); err != nil {
				importErr = err
				log.Error("Import error", "file", arg, "err", err)
			}
		}
	}

	chain.Stop()
	fmt.Printf("Import done in %v.\n\n", time.Since(start))

	// Output pre-compaction stats mostly to see the import trashing
	showLeveldbStats(db)

	// Print the memory statistics used by the importing
	mem := new(runtime.MemStats)
	runtime.ReadMemStats(mem)

	fmt.Printf("Object memory: %.3f MB current, %.3f MB peak\n", float64(mem.Alloc)/1024/1024, float64(peakMemAlloc.Load())/1024/1024)
	fmt.Printf("System memory: %.3f MB current, %.3f MB peak\n", float64(mem.Sys)/1024/1024, float64(peakMemSys.Load())/1024/1024)
	fmt.Printf("Allocations:   %.3f million\n", float64(mem.Mallocs)/1000000)
	fmt.Printf("GC pause:      %v\n\n", time.Duration(mem.PauseTotalNs))

	if ctx.Bool(utils.NoCompactionFlag.Name) {
		return nil
	}

	// Compact the entire database to more accurately measure disk io and print the stats
	start = time.Now()

	fmt.Println("Compacting entire database...")

	if err := db.Compact(nil, nil); err != nil {
		utils.Fatalf("Compaction failed: %v", err)
	}

	fmt.Printf("Compaction done in %v.\n\n", time.Since(start))

	showLeveldbStats(db)

	return importErr
}

func exportChain(ctx *cli.Context) error {
	if ctx.Args().Len() < 1 {
		utils.Fatalf("This command requires an argument.")
	}

	stack, _ := makeConfigNode(ctx)
	defer stack.Close()

	chain, db := utils.MakeChain(ctx, stack, true)
	defer db.Close()
	start := time.Now()

	var err error

	fp := ctx.Args().First()

	if ctx.Args().Len() < 3 {
		err = utils.ExportChain(chain, fp)
	} else {
		// This can be improved to allow for numbers larger than 9223372036854775807
		first, ferr := strconv.ParseInt(ctx.Args().Get(1), 10, 64)
		last, lerr := strconv.ParseInt(ctx.Args().Get(2), 10, 64)

		if ferr != nil || lerr != nil {
			utils.Fatalf("Export error in parsing parameters: block number not an integer\n")
		}

		if first < 0 || last < 0 {
			utils.Fatalf("Export error: block number must be greater than 0\n")
		}

		if head := chain.CurrentSnapBlock(); uint64(last) > head.Number.Uint64() {
			utils.Fatalf("Export error: block number %d larger than head block %d\n", uint64(last), head.Number.Uint64())
		}

		err = utils.ExportAppendChain(chain, fp, uint64(first), uint64(last))
	}

	if err != nil {
		utils.Fatalf("Export error: %v\n", err)
	}

	fmt.Printf("Export done in %v\n", time.Since(start))

	return nil
}

// importPreimages imports preimage data from the specified file.
func importPreimages(ctx *cli.Context) error {
	if ctx.Args().Len() < 1 {
		utils.Fatalf("This command requires an argument.")
	}

	stack, _ := makeConfigNode(ctx)
	defer stack.Close()

	db := utils.MakeChainDatabase(ctx, stack, false)
	defer db.Close()
	start := time.Now()

	if err := utils.ImportPreimages(db, ctx.Args().First()); err != nil {
		utils.Fatalf("Import error: %v\n", err)
	}

	fmt.Printf("Import done in %v\n", time.Since(start))

	return nil
}

// exportPreimages dumps the preimage data to specified json file in streaming way.
func exportPreimages(ctx *cli.Context) error {
	if ctx.Args().Len() < 1 {
		utils.Fatalf("This command requires an argument.")
	}

	stack, _ := makeConfigNode(ctx)
	defer stack.Close()

	db := utils.MakeChainDatabase(ctx, stack, true)
	defer db.Close()
	start := time.Now()

	if err := utils.ExportPreimages(db, ctx.Args().First()); err != nil {
		utils.Fatalf("Export error: %v\n", err)
	}

	fmt.Printf("Export done in %v\n", time.Since(start))

	return nil
}

func parseDumpConfig(ctx *cli.Context, stack *node.Node) (*state.DumpConfig, ethdb.Database, common.Hash, error) {
	db := utils.MakeChainDatabase(ctx, stack, true)
<<<<<<< HEAD
=======
	defer db.Close()
>>>>>>> 916d6a44

	var header *types.Header

	if ctx.NArg() > 1 {
		return nil, nil, common.Hash{}, fmt.Errorf("expected 1 argument (number or hash), got %d", ctx.NArg())
	}

	if ctx.NArg() == 1 {
		arg := ctx.Args().First()
		if hashish(arg) {
			hash := common.HexToHash(arg)
			if number := rawdb.ReadHeaderNumber(db, hash); number != nil {
				header = rawdb.ReadHeader(db, hash, *number)
			} else {
				return nil, nil, common.Hash{}, fmt.Errorf("block %x not found", hash)
			}
		} else {
			number, err := strconv.ParseUint(arg, 10, 64)
			if err != nil {
				return nil, nil, common.Hash{}, err
			}

			if hash := rawdb.ReadCanonicalHash(db, number); hash != (common.Hash{}) {
				header = rawdb.ReadHeader(db, hash, number)
			} else {
				return nil, nil, common.Hash{}, fmt.Errorf("header for block %d not found", number)
			}
		}
	} else {
		// Use latest
		header = rawdb.ReadHeadHeader(db)
	}

	if header == nil {
		return nil, nil, common.Hash{}, errors.New("no head block found")
	}

	startArg := common.FromHex(ctx.String(utils.StartKeyFlag.Name))

	var start common.Hash

	switch len(startArg) {
	case 0: // common.Hash
	case 32:
		start = common.BytesToHash(startArg)
	case 20:
		start = crypto.Keccak256Hash(startArg)
		log.Info("Converting start-address to hash", "address", common.BytesToAddress(startArg), "hash", start.Hex())
	default:
		return nil, nil, common.Hash{}, fmt.Errorf("invalid start argument: %x. 20 or 32 hex-encoded bytes required", startArg)
	}

	var conf = &state.DumpConfig{
		SkipCode:          ctx.Bool(utils.ExcludeCodeFlag.Name),
		SkipStorage:       ctx.Bool(utils.ExcludeStorageFlag.Name),
		OnlyWithAddresses: !ctx.Bool(utils.IncludeIncompletesFlag.Name),
		Start:             start.Bytes(),
		Max:               ctx.Uint64(utils.DumpLimitFlag.Name),
	}

	log.Info("State dump configured", "block", header.Number, "hash", header.Hash().Hex(),
		"skipcode", conf.SkipCode, "skipstorage", conf.SkipStorage,
		"start", hexutil.Encode(conf.Start), "limit", conf.Max)

	return conf, db, header.Root, nil
}

func dump(ctx *cli.Context) error {
	stack, _ := makeConfigNode(ctx)
	defer stack.Close()

	conf, db, root, err := parseDumpConfig(ctx, stack)
	if err != nil {
		return err
	}
<<<<<<< HEAD

	config := &trie.Config{
		Preimages: true, // always enable preimage lookup
	}

	state, err := state.New(root, state.NewDatabaseWithConfig(db, config), nil)
=======
	triedb := utils.MakeTrieDatabase(ctx, db, true, true) // always enable preimage lookup
	defer triedb.Close()

	state, err := state.New(root, state.NewDatabaseWithNodeDB(db, triedb), nil)
>>>>>>> 916d6a44
	if err != nil {
		return err
	}

	if ctx.Bool(utils.IterativeOutputFlag.Name) {
		state.IterativeDump(conf, json.NewEncoder(os.Stdout))
	} else {
		if conf.OnlyWithAddresses {
			fmt.Fprintf(os.Stderr, "If you want to include accounts with missing preimages, you need iterative output, since"+
				" otherwise the accounts will overwrite each other in the resulting mapping.")
			return errors.New("incompatible options")
		}

		fmt.Println(string(state.Dump(conf)))
	}

	return nil
}

// hashish returns true for strings that look like hashes.
func hashish(x string) bool {
	_, err := strconv.Atoi(x)
	return err != nil
}<|MERGE_RESOLUTION|>--- conflicted
+++ resolved
@@ -41,11 +41,7 @@
 	"github.com/ethereum/go-ethereum/log"
 	"github.com/ethereum/go-ethereum/metrics"
 	"github.com/ethereum/go-ethereum/node"
-<<<<<<< HEAD
-	"github.com/ethereum/go-ethereum/trie"
-=======
 	"github.com/urfave/cli/v2"
->>>>>>> 916d6a44
 )
 
 var (
@@ -218,19 +214,6 @@
 		if err != nil {
 			utils.Fatalf("Failed to open database: %v", err)
 		}
-<<<<<<< HEAD
-
-		triedb := trie.NewDatabaseWithConfig(chaindb, &trie.Config{
-			Preimages: ctx.Bool(utils.CachePreimagesFlag.Name),
-		})
-
-		_, hash, err := core.SetupGenesisBlock(chaindb, triedb, genesis)
-		if err != nil {
-			utils.Fatalf("Failed to write genesis block: %v", err)
-		}
-
-		chaindb.Close()
-=======
 		defer chaindb.Close()
 
 		triedb := utils.MakeTrieDatabase(ctx, chaindb, ctx.Bool(utils.CachePreimagesFlag.Name), false)
@@ -240,7 +223,6 @@
 		if err != nil {
 			utils.Fatalf("Failed to write genesis block: %v", err)
 		}
->>>>>>> 916d6a44
 		log.Info("Successfully wrote genesis state", "database", name, "hash", hash)
 	}
 
@@ -288,13 +270,7 @@
 	if ctx.IsSet(utils.DataDirFlag.Name) {
 		utils.Fatalf("no existing datadir at %s", stack.Config().DataDir)
 	}
-<<<<<<< HEAD
-
-	utils.Fatalf("no network preset provided.  no exisiting genesis in the default datadir")
-
-=======
 	utils.Fatalf("no network preset provided, no existing genesis in the default datadir")
->>>>>>> 916d6a44
 	return nil
 }
 
@@ -477,10 +453,7 @@
 
 func parseDumpConfig(ctx *cli.Context, stack *node.Node) (*state.DumpConfig, ethdb.Database, common.Hash, error) {
 	db := utils.MakeChainDatabase(ctx, stack, true)
-<<<<<<< HEAD
-=======
 	defer db.Close()
->>>>>>> 916d6a44
 
 	var header *types.Header
 
@@ -556,19 +529,10 @@
 	if err != nil {
 		return err
 	}
-<<<<<<< HEAD
-
-	config := &trie.Config{
-		Preimages: true, // always enable preimage lookup
-	}
-
-	state, err := state.New(root, state.NewDatabaseWithConfig(db, config), nil)
-=======
 	triedb := utils.MakeTrieDatabase(ctx, db, true, true) // always enable preimage lookup
 	defer triedb.Close()
 
 	state, err := state.New(root, state.NewDatabaseWithNodeDB(db, triedb), nil)
->>>>>>> 916d6a44
 	if err != nil {
 		return err
 	}
