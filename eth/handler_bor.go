--- conflicted
+++ resolved
@@ -10,154 +10,38 @@
 )
 
 var (
-	// errCheckpointCount is returned when we are unable to fetch
-	// the checkpoint count from local heimdall.
-	errCheckpointCount = errors.New("failed to fetch checkpoint count")
-
-	// errNoCheckpoint is returned when there is not checkpoint proposed
-	// by heimdall yet or heimdall is not in sync
-	errNoCheckpoint = errors.New("no checkpoint proposed")
-
 	// errCheckpoint is returned when we are unable to fetch the
 	// latest checkpoint from the local heimdall.
 	errCheckpoint = errors.New("failed to fetch latest checkpoint")
 
-	// errMissingCheckpoint is returned when we don't have the
-	// checkpoint blocks locally, yet.
-	errMissingCheckpoint = errors.New("missing checkpoint blocks")
-
-	// errRootHash is returned when we aren't able to calculate the root hash
-	// locally for a range of blocks.
-	errRootHash = errors.New("failed to get local root hash")
-
-	// errCheckpointRootHashMismatch is returned when the local root hash
-	// doesn't match with the root hash in checkpoint.
-	errCheckpointRootHashMismatch = errors.New("checkpoint roothash mismatch")
-
-	// errEndBlock is returned when we're unable to fetch a block locally.
-	errEndBlock = errors.New("failed to get end block")
-
-	// errMilestoneCount is returned when we are unable to fetch
-	// the milestone count from local heimdall.
-	errMilestoneCount = errors.New("failed to fetch milestone count")
-
-	// errNoMilestone is returned when there is not milestone proposed
-	// by heimdall yet or heimdall is not in sync
-	errNoMilestone = errors.New("no milestone proposed")
-
 	// errMilestone is returned when we are unable to fetch the
-	// latest checkpoint from the local heimdall.
-	errMilestone = errors.New("failed to fetch the milestone")
-
-	// errMissingMilestone is returned when we don't have the
-	// checkpoint blocks locally, yet.
-	errMissingMilestone = errors.New("missing checkpoint blocks")
-
-	// errMilestoneRootHashMismatch is returned when the local root hash
-	// doesn't match with the root hash in milestone.
-	errMilestoneRootHashMismatch = errors.New("milestone roothash mismatch")
+	// latest milestone from the local heimdall.
+	errMilestone = errors.New("failed to fetch latest milestone")
 )
 
-// fetchWhitelistCheckpoints fetches the latest checkpoint/s from it's local heimdall
+// fetchWhitelistCheckpoint fetches the latest checkpoint from it's local heimdall
 // and verifies the data against bor data.
-<<<<<<< HEAD
-func (h *ethHandler) fetchWhitelistCheckpoint(ctx context.Context, bor *bor.Bor, first bool) (uint64, common.Hash, error) {
-=======
-func (h *ethHandler) fetchWhitelistCheckpoints(ctx context.Context, bor *bor.Bor, checkpointVerifier *checkpointVerifier, first bool) ([]uint64, []common.Hash, error) {
->>>>>>> 2a92cb1e
-	// Create an array for block number and block hashes
-	//nolint:prealloc
+func (h *ethHandler) fetchWhitelistCheckpoint(ctx context.Context, bor *bor.Bor, verifier *borVerifier, first bool) (uint64, common.Hash, error) {
 	var (
 		blockNum  uint64
 		blockHash common.Hash
 	)
 
-	// Fetch the checkpoint count from heimdall
-	count, err := bor.HeimdallClient.FetchCheckpointCount(ctx)
+	// fetch the latest checkpoint from Heimdall
+	checkpoint, err := bor.HeimdallClient.FetchCheckpoint(ctx, -1)
 	if err != nil {
-		log.Debug("Failed to fetch checkpoint count for whitelisting", "err", err)
-		return blockNum, blockHash, errCheckpointCount
+		log.Debug("Failed to fetch latest checkpoint for whitelisting", "err", err)
+		return blockNum, blockHash, errCheckpoint
 	}
 
-	if count == 0 {
-		return blockNum, blockHash, errNoCheckpoint
+	// Verify if the checkpoint fetched can be added to the local whitelist entry or not
+	// If verified, it returns the hash of the end block of the checkpoint. If not,
+	// it will return appropriate error.
+	hash, err := verifier.verify(ctx, h, checkpoint.StartBlock.Uint64(), checkpoint.EndBlock.Uint64(), checkpoint.RootHash.String()[2:])
+	if err != nil {
+		log.Warn("Failed to whitelist checkpoint", "err", err)
+		return blockNum, blockHash, err
 	}
-
-	// fetch the latest checkpoint from Heimdall
-	checkpoint, err := bor.HeimdallClient.FetchCheckpoint(ctx)
-	if err != nil {
-		log.Debug("Failed to fetch latest checkpoint for whitelisting", "err", err)
-		return blockNum, blockHash, errMilestone
-	}
-
-	// check if we have the checkpoint blocks
-	head := h.ethAPI.BlockNumber()
-	if head < hexutil.Uint64(checkpoint.EndBlock.Uint64()) {
-		log.Debug("Head block behind checkpoint block", "head", head, "milestone end block", checkpoint.EndBlock)
-		return blockNum, blockHash, errMissingMilestone
-	}
-
-	// verify the root hash of checkpoint
-	roothash, err := h.ethAPI.GetRootHash(ctx, checkpoint.StartBlock.Uint64(), checkpoint.EndBlock.Uint64())
-	if err != nil {
-		log.Debug("Failed to get root hash of checkpoint while whitelisting", "err", err)
-		return blockNum, blockHash, errRootHash
-	}
-
-<<<<<<< HEAD
-	if roothash != checkpoint.RootHash.String()[2:] {
-		log.Warn("Checkpoint root hash mismatch while whitelisting", "expected", checkpoint.RootHash.String()[2:], "got", roothash)
-		return blockNum, blockHash, errCheckpointRootHashMismatch
-	}
-
-	// fetch the end checkpoint block hash
-	block, err := h.ethAPI.GetBlockByNumber(ctx, rpc.BlockNumber(checkpoint.EndBlock.Uint64()), false)
-	if err != nil {
-		log.Debug("Failed to get end block hash of checkpoint while whitelisting", "err", err)
-		return blockNum, blockHash, errEndBlock
-=======
-	var (
-		start int64
-		end   int64
-	)
-
-	// Prepare the checkpoint range to fetch
-	if count <= 10 {
-		start = 1
-	} else {
-		start = count - 10 + 1 // 10 is the max number of checkpoints to fetch
-	}
-
-	end = count
-
-	// If we're in not in the first iteration, only fetch the latest checkpoint
-	if !first {
-		start = count
-	}
-
-	for i := start; i <= end; i++ {
-		// fetch `i` indexed checkpoint from heimdall
-		checkpoint, err := bor.HeimdallClient.FetchCheckpoint(ctx, i)
-		if err != nil {
-			log.Debug("Failed to fetch latest checkpoint for whitelisting", "err", err)
-			return blockNums, blockHashes, errCheckpoint
-		}
-
-		// Verify if the checkpoint fetched can be added to the local whitelist entry or not
-		// If verified, it returns the hash of the end block of the checkpoint. If not,
-		// it will return appropriate error.
-
-		hash, err := checkpointVerifier.verify(ctx, h, checkpoint)
-		if err != nil {
-			return blockNums, blockHashes, err
-		}
-
-		blockNums = append(blockNums, checkpoint.EndBlock.Uint64())
-		blockHashes = append(blockHashes, common.HexToHash(hash))
->>>>>>> 2a92cb1e
-	}
-
-	hash := fmt.Sprintf("%v", block["hash"])
 
 	blockNum = checkpoint.EndBlock.Uint64()
 	blockHash = common.HexToHash(hash)
@@ -165,61 +49,29 @@
 	return blockNum, blockHash, nil
 }
 
-// fetchWhitelistMilestones fetches the latest milestone/s from it's local heimdall
+// fetchWhitelistMilestone fetches the latest milestone from it's local heimdall
 // and verifies the data against bor data.
-func (h *ethHandler) fetchWhitelistMilestone(ctx context.Context, bor *bor.Bor, first bool) (uint64, common.Hash, error) {
-	// Create an array for block number and block hashes
-	//nolint:prealloc
+func (h *ethHandler) fetchWhitelistMilestone(ctx context.Context, bor *bor.Bor, verifier *borVerifier, first bool) (uint64, common.Hash, error) {
 	var (
 		blockNum  uint64
 		blockHash common.Hash
 	)
 
-	// Fetch the milestone count from heimdall
-	count, err := bor.HeimdallClient.FetchMilestoneCount(ctx)
-	if err != nil {
-		log.Error("Failed to fetch count for milestones", "err", err)
-		return blockNum, blockHash, errMilestoneCount
-	}
-
-	if count == 0 {
-		return blockNum, blockHash, errNoMilestone
-	}
-
-	//fetch latest milestone
+	// fetch latest milestone
 	milestone, err := bor.HeimdallClient.FetchMilestone(ctx)
 	if err != nil {
 		log.Error("Failed to fetch latest milestone for whitelisting", "err", err)
 		return blockNum, blockHash, errMilestone
 	}
 
-	// check if we have the milestone blocks
-	head := h.ethAPI.BlockNumber()
-	if head < hexutil.Uint64(milestone.EndBlock.Uint64()) {
-		log.Debug("Head block behind milestone block", "head", head, "milestone end block", milestone.EndBlock)
-		return blockNum, blockHash, errMissingMilestone
+	// Verify if the milestone fetched can be added to the local whitelist entry or not
+	// If verified, it returns the hash of the end block of the milestone. If not,
+	// it will return appropriate error.
+	hash, err := verifier.verify(ctx, h, milestone.StartBlock.Uint64(), milestone.EndBlock.Uint64(), milestone.RootHash.String()[2:])
+	if err != nil {
+		log.Warn("Failed to whitelist milestone", "err", err)
+		return blockNum, blockHash, err
 	}
-
-	// verify the root hash of milestone
-	roothash, err := h.ethAPI.GetRootHash(ctx, milestone.StartBlock.Uint64(), milestone.EndBlock.Uint64())
-	if err != nil {
-		log.Debug("Failed to get root hash of milestone while whitelisting", "err", err)
-		return blockNum, blockHash, errRootHash
-	}
-
-	if roothash != milestone.RootHash.String()[2:] {
-		log.Warn("Milestone root hash mismatch while whitelisting", "expected", milestone.RootHash.String()[2:], "got", roothash)
-		return blockNum, blockHash, errCheckpointRootHashMismatch
-	}
-
-	// fetch the end milestone block hash
-	block, err := h.ethAPI.GetBlockByNumber(ctx, rpc.BlockNumber(milestone.EndBlock.Uint64()), false)
-	if err != nil {
-		log.Debug("Failed to get end block hash of milestone while whitelisting", "err", err)
-		return blockNum, blockHash, errEndBlock
-	}
-
-	hash := fmt.Sprintf("%v", block["hash"])
 
 	blockNum = milestone.EndBlock.Uint64()
 	blockHash = common.HexToHash(hash)
