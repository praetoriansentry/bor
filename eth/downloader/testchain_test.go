// Copyright 2018 The go-ethereum Authors
// This file is part of the go-ethereum library.
//
// The go-ethereum library is free software: you can redistribute it and/or modify
// it under the terms of the GNU Lesser General Public License as published by
// the Free Software Foundation, either version 3 of the License, or
// (at your option) any later version.
//
// The go-ethereum library is distributed in the hope that it will be useful,
// but WITHOUT ANY WARRANTY; without even the implied warranty of
// MERCHANTABILITY or FITNESS FOR A PARTICULAR PURPOSE. See the
// GNU Lesser General Public License for more details.
//
// You should have received a copy of the GNU Lesser General Public License
// along with the go-ethereum library. If not, see <http://www.gnu.org/licenses/>.

package downloader

import (
	"fmt"
	"math/big"
	"sync"
	"time"

	"github.com/ethereum/go-ethereum/common"
	"github.com/ethereum/go-ethereum/consensus/ethash"
	"github.com/ethereum/go-ethereum/core"
	"github.com/ethereum/go-ethereum/core/rawdb"
	"github.com/ethereum/go-ethereum/core/types"
	"github.com/ethereum/go-ethereum/core/vm"
	"github.com/ethereum/go-ethereum/crypto"
	"github.com/ethereum/go-ethereum/params"
)

// Test chain parameters.
var (
	testKey, _  = crypto.HexToECDSA("b71c71a67e1177ad4e901695e1b4b9ee17ae16c6668d313eac2f96dbcda3f291")
	testAddress = crypto.PubkeyToAddress(testKey.PublicKey)
	testDB      = rawdb.NewMemoryDatabase()

	testGspec = &core.Genesis{
		Config:  params.TestChainConfig,
		Alloc:   core.GenesisAlloc{testAddress: {Balance: big.NewInt(1000000000000000)}},
		BaseFee: big.NewInt(params.InitialBaseFee),
	}
	testGenesis = testGspec.MustCommit(testDB)
)

// The common prefix of all test chains:
var testChainBase *testChain

// Different forks on top of the base chain:
var testChainForkLightA, testChainForkLightB, testChainForkHeavy *testChain

var pregenerated bool

func init() {
	// Reduce some of the parameters to make the tester faster
	fullMaxForkAncestry = 10000
	lightMaxForkAncestry = 10000
	blockCacheMaxItems = 1024
	fsHeaderSafetyNet = 256
	fsHeaderContCheck = 500 * time.Millisecond

	testChainBase = newTestChain(blockCacheMaxItems+200, testGenesis)

	var forkLen = int(fullMaxForkAncestry + 50)

	var wg sync.WaitGroup

	// Generate the test chains to seed the peers with
	wg.Add(3)

	go func() { testChainForkLightA = testChainBase.makeFork(forkLen, false, 1); wg.Done() }()
	go func() { testChainForkLightB = testChainBase.makeFork(forkLen, false, 2); wg.Done() }()
	go func() { testChainForkHeavy = testChainBase.makeFork(forkLen, true, 3); wg.Done() }()
	wg.Wait()

	// Generate the test peers used by the tests to avoid overloading during testing.
	// These seemingly random chains are used in various downloader tests. We're just
	// pre-generating them here.
	chains := []*testChain{
		testChainBase,
		testChainForkLightA,
		testChainForkLightB,
		testChainForkHeavy,
		testChainBase.shorten(1),
		testChainBase.shorten(blockCacheMaxItems - 15),
		testChainBase.shorten((blockCacheMaxItems - 15) / 2),
		testChainBase.shorten(blockCacheMaxItems - 15 - 5),
		testChainBase.shorten(MaxHeaderFetch),
		testChainBase.shorten(800),
		testChainBase.shorten(800 / 2),
		testChainBase.shorten(800 / 3),
		testChainBase.shorten(800 / 4),
		testChainBase.shorten(800 / 5),
		testChainBase.shorten(800 / 6),
		testChainBase.shorten(800 / 7),
		testChainBase.shorten(800 / 8),
		testChainBase.shorten(3*fsHeaderSafetyNet + 256 + fsMinFullBlocks),
		testChainBase.shorten(fsMinFullBlocks + 256 - 1),
		testChainForkLightA.shorten(len(testChainBase.blocks) + 80),
		testChainForkLightB.shorten(len(testChainBase.blocks) + 81),
		testChainForkLightA.shorten(len(testChainBase.blocks) + MaxHeaderFetch),
		testChainForkLightB.shorten(len(testChainBase.blocks) + MaxHeaderFetch),
		testChainForkHeavy.shorten(len(testChainBase.blocks) + 79),
	}
	wg.Add(len(chains))

	for _, chain := range chains {
		go func(blocks []*types.Block) {
			newTestBlockchain(blocks)
			wg.Done()
		}(chain.blocks[1:])
	}

	wg.Wait()

	// Mark the chains pregenerated. Generating a new one will lead to a panic.
	pregenerated = true
}

type testChain struct {
	blocks []*types.Block
}

// newTestChain creates a blockchain of the given length.
func newTestChain(length int, genesis *types.Block) *testChain {
	tc := &testChain{
		blocks: []*types.Block{genesis},
	}
	tc.generate(length-1, 0, genesis, false)

	return tc
}

// makeFork creates a fork on top of the test chain.
func (tc *testChain) makeFork(length int, heavy bool, seed byte) *testChain {
	fork := tc.copy(len(tc.blocks) + length)
	fork.generate(length, seed, tc.blocks[len(tc.blocks)-1], heavy)

	return fork
}

// shorten creates a copy of the chain with the given length. It panics if the
// length is longer than the number of available blocks.
func (tc *testChain) shorten(length int) *testChain {
	if length > len(tc.blocks) {
		panic(fmt.Errorf("can't shorten test chain to %d blocks, it's only %d blocks long", length, len(tc.blocks)))
	}

	return tc.copy(length)
}

func (tc *testChain) copy(newlen int) *testChain {
	if newlen > len(tc.blocks) {
		newlen = len(tc.blocks)
	}

	cpy := &testChain{
		blocks: append([]*types.Block{}, tc.blocks[:newlen]...),
	}

	return cpy
}

// generate creates a chain of n blocks starting at and including parent.
// the returned hash chain is ordered head->parent. In addition, every 22th block
// contains a transaction and every 5th an uncle to allow testing correct block
// reassembly.
func (tc *testChain) generate(n int, seed byte, parent *types.Block, heavy bool) {
	blocks, _ := core.GenerateChain(testGspec.Config, parent, ethash.NewFaker(), testDB, n, func(i int, block *core.BlockGen) {
		block.SetCoinbase(common.Address{seed})
		// If a heavy chain is requested, delay blocks to raise difficulty
		if heavy {
			block.OffsetTime(-9)
		}
		// Include transactions to the miner to make blocks more interesting.
		if parent == tc.blocks[0] && i%22 == 0 {
<<<<<<< HEAD
			signer := types.MakeSigner(params.TestChainConfig, block.Number())

=======
			signer := types.MakeSigner(params.TestChainConfig, block.Number(), block.Timestamp())
>>>>>>> bed84606
			tx, err := types.SignTx(types.NewTransaction(block.TxNonce(testAddress), common.Address{seed}, big.NewInt(1000), params.TxGas, block.BaseFee(), nil), signer, testKey)
			if err != nil {
				panic(err)
			}

			block.AddTx(tx)
		}
		// if the block number is a multiple of 5, add a bonus uncle to the block
		if i > 0 && i%5 == 0 {
			block.AddUncle(&types.Header{
				ParentHash: block.PrevBlock(i - 2).Hash(),
				Number:     big.NewInt(block.Number().Int64() - 1),
			})
		}
	})
	tc.blocks = append(tc.blocks, blocks...)
}

var (
	testBlockchains     = make(map[common.Hash]*testBlockchain)
	testBlockchainsLock sync.Mutex
)

type testBlockchain struct {
	chain *core.BlockChain
	gen   sync.Once
}

// newTestBlockchain creates a blockchain database built by running the given blocks,
// either actually running them, or reusing a previously created one. The returned
// chains are *shared*, so *do not* mutate them.
func newTestBlockchain(blocks []*types.Block) *core.BlockChain {
	// Retrieve an existing database, or create a new one
	head := testGenesis.Hash()
	if len(blocks) > 0 {
		head = blocks[len(blocks)-1].Hash()
	}

	testBlockchainsLock.Lock()
	if _, ok := testBlockchains[head]; !ok {
		testBlockchains[head] = new(testBlockchain)
	}

	tbc := testBlockchains[head]
	testBlockchainsLock.Unlock()

	// Ensure that the database is generated
	tbc.gen.Do(func() {
		if pregenerated {
			panic("Requested chain generation outside of init")
		}

		chain, err := core.NewBlockChain(rawdb.NewMemoryDatabase(), nil, testGspec, nil, ethash.NewFaker(), vm.Config{}, nil, nil, nil)
		if err != nil {
			panic(err)
		}

		if n, err := chain.InsertChain(blocks); err != nil {
			panic(fmt.Sprintf("block %d: %v", n, err))
		}

		tbc.chain = chain
	})

	return tbc.chain
}<|MERGE_RESOLUTION|>--- conflicted
+++ resolved
@@ -177,12 +177,7 @@
 		}
 		// Include transactions to the miner to make blocks more interesting.
 		if parent == tc.blocks[0] && i%22 == 0 {
-<<<<<<< HEAD
-			signer := types.MakeSigner(params.TestChainConfig, block.Number())
-
-=======
 			signer := types.MakeSigner(params.TestChainConfig, block.Number(), block.Timestamp())
->>>>>>> bed84606
 			tx, err := types.SignTx(types.NewTransaction(block.TxNonce(testAddress), common.Address{seed}, big.NewInt(1000), params.TxGas, block.BaseFee(), nil), signer, testKey)
 			if err != nil {
 				panic(err)
