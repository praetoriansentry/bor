--- conflicted
+++ resolved
@@ -359,13 +359,10 @@
 		return err // This is an expected fault, don't keep printing it in a spin-loop
 	}
 
-<<<<<<< HEAD
 	if errors.Is(err, whitelist.ErrNoRemote) {
 		log.Warn("Doesn't have remote whitelisted block number yet", "peer", id, "err", err)
 	}
 
-=======
->>>>>>> e06376cd
 	log.Warn("Synchronisation failed, retrying", "peer", id, "err", err)
 
 	return err
