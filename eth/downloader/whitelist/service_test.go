package whitelist

import (
	"errors"
	"fmt"
	"math/big"
	"reflect"
	"sort"
	"testing"
	"time"

	"github.com/stretchr/testify/require"

	"github.com/ethereum/go-ethereum/common"
	"github.com/ethereum/go-ethereum/core/rawdb"
	"github.com/ethereum/go-ethereum/core/types"
	"github.com/ethereum/go-ethereum/ethdb"
)

// NewMockService creates a new mock whitelist service
func NewMockService(db ethdb.Database) *Service {
	return &Service{

		&checkpoint{
			finality[*rawdb.Checkpoint]{
				doExist:  false,
				interval: 256,
				db:       db,
			},
		},

		&milestone{
			finality: finality[*rawdb.Milestone]{
				doExist:  false,
				interval: 256,
				db:       db,
			},
			LockedMilestoneIDs:   make(map[string]struct{}),
			FutureMilestoneList:  make(map[uint64]common.Hash),
			FutureMilestoneOrder: make([]uint64, 0),
			MaxCapacity:          10,
		},
	}
}

// TestWhitelistCheckpoint checks the checkpoint whitelist setter and getter functions.
func TestWhitelistedCheckpoint(t *testing.T) {
	t.Parallel()

	db := rawdb.NewMemoryDatabase()

	//Creating the service for the whitelisting the checkpoints
	s := NewMockService(db)

	cp := s.checkpointService.(*checkpoint)

	require.Equal(t, cp.doExist, false, "expected false as no cp exist at this point")

	_, _, err := rawdb.ReadFinality[*rawdb.Checkpoint](db)
	require.NotNil(t, err, "Error should be nil while reading from the db")

	//Adding the checkpoint
	s.ProcessCheckpoint(11, common.Hash{})

	require.Equal(t, cp.doExist, true, "expected true as cp exist")

	//Removing the checkpoint
	s.PurgeWhitelistedCheckpoint()

	require.Equal(t, cp.doExist, false, "expected false as no cp exist at this point")

	//Adding the checkpoint
	s.ProcessCheckpoint(12, common.Hash{1})

	//Receiving the stored checkpoint
	doExist, number, hash := s.GetWhitelistedCheckpoint()

	//Validating the values received
	require.Equal(t, doExist, true, "expected true ascheckpoint exist at this point")
	require.Equal(t, number, uint64(12), "expected number to be 11 but got", number)
	require.Equal(t, hash, common.Hash{1}, "expected the 1 hash but got", hash)
	require.NotEqual(t, hash, common.Hash{}, "expected the hash to be different from zero hash")

	c1 := s.checkpointService.(*checkpoint)
	fmt.Println("!!!-0", c1.doExist)
	s.PurgeWhitelistedCheckpoint()
	fmt.Println("!!!-1", c1.doExist)
	doExist, number, hash = s.GetWhitelistedCheckpoint()
	fmt.Println("!!!-2", c1.doExist)
	//Validating the values received from the db, not memory
	require.Equal(t, doExist, true, "expected true ascheckpoint exist at this point")
	require.Equal(t, number, uint64(12), "expected number to be 11 but got", number)
	require.Equal(t, hash, common.Hash{1}, "expected the 1 hash but got", hash)
	require.NotEqual(t, hash, common.Hash{}, "expected the hash to be different from zero hash")

	checkpointNumber, checkpointHash, err := rawdb.ReadFinality[*rawdb.Checkpoint](db)
	require.Nil(t, err, "Error should be nil while reading from the db")
	require.Equal(t, checkpointHash, common.Hash{1}, "expected the 1 hash but got", hash)
	require.Equal(t, checkpointNumber, uint64(12), "expected number to be 11 but got", number)
}

// TestMilestone checks the milestone whitelist setter and getter functions
func TestMilestone(t *testing.T) {
	t.Parallel()

	db := rawdb.NewMemoryDatabase()
	s := NewMockService(db)

	milestone := s.milestoneService.(*milestone)

	//Checking for the variables when no milestone is Processed
	require.Equal(t, milestone.doExist, false, "expected false as no milestone exist at this point")
	require.Equal(t, milestone.Locked, false, "expected false as it was not locked")
	require.Equal(t, milestone.LockedMilestoneNumber, uint64(0), "expected 0 as it was not initialized")

	_, _, err := rawdb.ReadFinality[*rawdb.Milestone](db)
	require.NotNil(t, err, "Error should be nil while reading from the db")

	//Acquiring the mutex lock
	milestone.LockMutex(11)
	require.Equal(t, milestone.LockedMilestoneNumber, uint64(11), "expected 11")
	require.Equal(t, milestone.Locked, false, "expected false as sprint is not locked till this point")

	//Releasing the mutex lock
	milestone.UnlockMutex(true, "milestoneID1", common.Hash{})
	require.Equal(t, milestone.LockedMilestoneNumber, uint64(11), "expected 11 as it was not initialized")
	require.Equal(t, milestone.Locked, true, "expected true as sprint is locked now")
	require.Equal(t, len(milestone.LockedMilestoneIDs), 1, "expected 1 as only 1 milestoneID has been entered")

	_, ok := milestone.LockedMilestoneIDs["milestoneID1"]
	require.True(t, ok, "milestoneID1 should exist in the LockedMilestoneIDs map")

	_, ok = milestone.LockedMilestoneIDs["milestoneID2"]
	require.False(t, ok, "milestoneID2 shouldn't exist in the LockedMilestoneIDs map")

	milestone.LockMutex(11)
	milestone.UnlockMutex(true, "milestoneID2", common.Hash{})
	require.Equal(t, len(milestone.LockedMilestoneIDs), 2, "expected 1 as only 1 milestoneID has been entered")

	_, ok = milestone.LockedMilestoneIDs["milestoneID2"]
	require.True(t, ok, "milestoneID2 should exist in the LockedMilestoneIDs map")

	milestone.RemoveMilestoneID("milestoneID1")
	require.Equal(t, len(milestone.LockedMilestoneIDs), 1, "expected 1 as one out of two has been removed in previous step")
	require.Equal(t, milestone.Locked, true, "expected true as sprint is locked now")

	milestone.RemoveMilestoneID("milestoneID2")
	require.Equal(t, len(milestone.LockedMilestoneIDs), 0, "expected 1 as both the milestonesIDs has been removed in previous step")
	require.Equal(t, milestone.Locked, false, "expected false")

	milestone.LockMutex(11)
	milestone.UnlockMutex(true, "milestoneID3", common.Hash{})
	require.True(t, milestone.Locked, "expected true")
	require.Equal(t, milestone.LockedMilestoneNumber, uint64(11), "Expected 11")

	milestone.LockMutex(15)
	require.False(t, milestone.Locked, "expected false as till now final confirmation regarding the lock hasn't been made")
	require.Equal(t, milestone.LockedMilestoneNumber, uint64(15), "Expected 15")
	milestone.UnlockMutex(true, "milestoneID4", common.Hash{})
	require.True(t, milestone.Locked, "expected true as final confirmation regarding the lock has been made")

	//Adding the milestone
	s.ProcessMilestone(11, common.Hash{})

	require.True(t, milestone.Locked, "expected true as locked sprint is of number 15")
	require.Equal(t, milestone.doExist, true, "expected true as milestone exist")
	require.Equal(t, len(milestone.LockedMilestoneIDs), 1, "expected 1 as still last milestone of sprint number 15 exist")

	//Reading from the Db
	locked, lockedMilestoneNumber, lockedMilestoneHash, lockedMilestoneIDs, err := rawdb.ReadLockField(db)

	require.Nil(t, err)
	require.True(t, locked, "expected true as locked sprint is of number 15")
	require.Equal(t, lockedMilestoneNumber, uint64(15), "Expected 15")
	require.Equal(t, lockedMilestoneHash, common.Hash{}, "Expected", common.Hash{})
	require.Equal(t, len(lockedMilestoneIDs), 1, "expected 1 as still last milestone of sprint number 15 exist")

	_, ok = lockedMilestoneIDs["milestoneID4"]
	require.True(t, ok, "expected true as milestoneIDList should contain 'milestoneID4'")

	//Asking the lock for sprintNumber less than last whitelisted milestone
	require.False(t, milestone.LockMutex(11), "Cant lock the sprintNumber less than equal to latest whitelisted milestone")
	milestone.UnlockMutex(false, "", common.Hash{}) //Unlock is required after every lock to release the mutex

	//Adding the milestone
	s.ProcessMilestone(51, common.Hash{})
	require.False(t, milestone.Locked, "expected false as lock from sprint number 15 is removed")
	require.Equal(t, milestone.doExist, true, "expected true as milestone exist")
	require.Equal(t, len(milestone.LockedMilestoneIDs), 0, "expected 0 as all the milestones have been removed")

	//Reading from the Db
	locked, _, _, lockedMilestoneIDs, err = rawdb.ReadLockField(db)

	require.Nil(t, err)
	require.False(t, locked, "expected true as locked sprint is of number 15")
	require.Equal(t, len(lockedMilestoneIDs), 0, "expected 0 as milestoneID exist in the map")

	//Removing the milestone
	s.PurgeWhitelistedMilestone()

	require.Equal(t, milestone.doExist, false, "expected false as no milestone exist at this point")

	//Removing the milestone
	s.ProcessMilestone(11, common.Hash{1})

	doExist, number, hash := s.GetWhitelistedMilestone()

	//validating the values received
	require.Equal(t, doExist, true, "expected true as milestone exist at this point")
	require.Equal(t, number, uint64(11), "expected number to be 11 but got", number)
	require.Equal(t, hash, common.Hash{1}, "expected the 1 hash but got", hash)

	s.PurgeWhitelistedMilestone()
	doExist, number, hash = s.GetWhitelistedMilestone()

	//Validating the values received from the db, not memory
	require.Equal(t, doExist, true, "expected true as milestone exist at this point")
	require.Equal(t, number, uint64(11), "expected number to be 11 but got", number)
	require.Equal(t, hash, common.Hash{1}, "expected the 1 hash but got", hash)

	milestoneNumber, milestoneHash, err := rawdb.ReadFinality[*rawdb.Milestone](db)
	require.Nil(t, err, "Error should be nil while reading from the db")
	require.Equal(t, milestoneHash, common.Hash{1}, "expected the 1 hash but got", hash)
	require.Equal(t, milestoneNumber, uint64(11), "expected number to be 11 but got", number)

	_, _, err = rawdb.ReadFutureMilestoneList(db)
	require.NotNil(t, err, "Error should be not nil")

	s.ProcessFutureMilestone(16, common.Hash{16})
	require.Equal(t, len(milestone.FutureMilestoneOrder), 1, "expected length is 1 as we added only 1 future milestone")
	require.Equal(t, milestone.FutureMilestoneOrder[0], uint64(16), "expected value is 16 but got", milestone.FutureMilestoneOrder[0])
	require.Equal(t, milestone.FutureMilestoneList[16], common.Hash{16}, "expected value is", common.Hash{16}.String()[2:], "but got", milestone.FutureMilestoneList[16])

	order, list, err := rawdb.ReadFutureMilestoneList(db)
	require.Nil(t, err, "Error should be nil while reading from the db")
	require.Equal(t, len(order), 1, "expected the 1 hash but got", len(order))
	require.Equal(t, order[0], uint64(16), "expected number to be 16 but got", order[0])
	require.Equal(t, list[order[0]], common.Hash{16}, "expected value is", common.Hash{16}.String()[2:], "but got", list[order[0]])

	capicity := milestone.MaxCapacity
	for i := 16; i <= 16*(capicity+1); i = i + 16 {
		s.ProcessFutureMilestone(uint64(i), common.Hash{16})
	}

	require.Equal(t, len(milestone.FutureMilestoneOrder), capicity, "expected length is", capicity)
	require.Equal(t, milestone.FutureMilestoneOrder[capicity-1], uint64(16*capicity), "expected value is", uint64(16*capicity), "but got", milestone.FutureMilestoneOrder[capicity-1])
}

// TestIsValidPeer checks the IsValidPeer function in isolation
// for different cases by providing a mock fetchHeadersByNumber function
func TestIsValidPeer(t *testing.T) {
	t.Parallel()

	db := rawdb.NewMemoryDatabase()
	s := NewMockService(db)

	// case1: no checkpoint whitelist, should consider the chain as valid
	res, err := s.IsValidPeer(nil)
	require.NoError(t, err, "expected no error")
	require.Equal(t, res, true, "expected chain to be valid")

	// add checkpoint entry and mock fetchHeadersByNumber function
	s.ProcessCheckpoint(uint64(1), common.Hash{})

	// add milestone entry and mock fetchHeadersByNumber function
	s.ProcessMilestone(uint64(1), common.Hash{})

	checkpoint := s.checkpointService.(*checkpoint)
	milestone := s.milestoneService.(*milestone)

	//Check whether the milestone and checkpoint exist
	require.Equal(t, checkpoint.doExist, true, "expected true as checkpoint exists")
	require.Equal(t, milestone.doExist, true, "expected true as milestone exists")

	// create a false function, returning absolutely nothing
	falseFetchHeadersByNumber := func(number uint64, amount int, skip int, reverse bool) ([]*types.Header, []common.Hash, error) {
		return nil, nil, nil
	}

	// case2: false fetchHeadersByNumber function provided, should consider the chain as invalid
<<<<<<< HEAD
	// and throw `ErrNoRemoteCheckoint` error
	res, err = s.IsValidPeer(falseFetchHeadersByNumber)
=======
	// and throw `ErrNoRemoteCheckpoint` error
	res, err = s.IsValidPeer(nil, falseFetchHeadersByNumber)
>>>>>>> b4cc1f65
	if err == nil {
		t.Fatal("expected error, got nil")
	}

<<<<<<< HEAD
	if !errors.Is(err, ErrNoRemote) {
		t.Fatalf("expected error ErrNoRemote, got %v", err)
=======
	if !errors.Is(err, ErrNoRemoteCheckpoint) {
		t.Fatalf("expected error ErrNoRemoteCheckpoint, got %v", err)
>>>>>>> b4cc1f65
	}

	require.Equal(t, res, false, "expected peer chain to be invalid")

	// create a mock function, returning the required header
	fetchHeadersByNumber := func(number uint64, _ int, _ int, _ bool) ([]*types.Header, []common.Hash, error) {
		hash := common.Hash{}
		header := types.Header{Number: big.NewInt(0)}

		switch number {
		case 0:
			return []*types.Header{&header}, []common.Hash{hash}, nil
		case 1:
			header.Number = big.NewInt(1)
			return []*types.Header{&header}, []common.Hash{hash}, nil
		case 2:
			header.Number = big.NewInt(1) // sending wrong header for misamatch
			return []*types.Header{&header}, []common.Hash{hash}, nil
		default:
			return nil, nil, errors.New("invalid number")
		}
	}

	// case3: correct fetchHeadersByNumber function provided, should consider the chain as valid
	res, err = s.IsValidPeer(fetchHeadersByNumber)
	require.NoError(t, err, "expected no error")
	require.Equal(t, res, true, "expected chain to be valid")

	// add checkpoint whitelist entry
	s.ProcessCheckpoint(uint64(2), common.Hash{})
	require.Equal(t, checkpoint.doExist, true, "expected true as checkpoint exists")

	// case4: correct fetchHeadersByNumber function provided with wrong header
	// for block number 2. Should consider the chain as invalid and throw an error
	res, err = s.IsValidPeer(fetchHeadersByNumber)
	require.Equal(t, err, ErrMismatch, "expected mismatch error")
	require.Equal(t, res, false, "expected chain to be invalid")

	// create a mock function, returning the required header
	fetchHeadersByNumber = func(number uint64, _ int, _ int, _ bool) ([]*types.Header, []common.Hash, error) {
		hash := common.Hash{}
		header := types.Header{Number: big.NewInt(0)}

		switch number {
		case 0:
			return []*types.Header{&header}, []common.Hash{hash}, nil
		case 1:
			header.Number = big.NewInt(1)
			return []*types.Header{&header}, []common.Hash{hash}, nil
		case 2:
			header.Number = big.NewInt(2)
			return []*types.Header{&header}, []common.Hash{hash}, nil

		case 3:
			header.Number = big.NewInt(3)
			hash3 := common.Hash{3}

			return []*types.Header{&header}, []common.Hash{hash3}, nil

		default:
			return nil, nil, errors.New("invalid number")
		}
	}

	s.ProcessMilestone(uint64(3), common.Hash{})

	//Case5: correct fetchHeadersByNumber function provided with hash mismatch, should consider the chain as invalid
	res, err = s.IsValidPeer(fetchHeadersByNumber)
	require.Equal(t, err, ErrMismatch, "expected milestone mismatch error")
	require.Equal(t, res, false, "expected chain to be invalid")

	s.ProcessMilestone(uint64(2), common.Hash{})

	// create a mock function, returning the required header
	fetchHeadersByNumber = func(number uint64, _ int, _ int, _ bool) ([]*types.Header, []common.Hash, error) {
		hash := common.Hash{}
		header := types.Header{Number: big.NewInt(0)}

		switch number {
		case 0:
			return []*types.Header{&header}, []common.Hash{hash}, nil
		case 1:
			header.Number = big.NewInt(1)
			return []*types.Header{&header}, []common.Hash{hash}, nil
		case 2:
			header.Number = big.NewInt(2)
			return []*types.Header{&header}, []common.Hash{hash}, nil
		default:
			return nil, nil, errors.New("invalid number")
		}
	}

	// case6: correct fetchHeadersByNumber function provided, should consider the chain as valid
	res, err = s.IsValidPeer(fetchHeadersByNumber)
	require.NoError(t, err, "expected no error")
	require.Equal(t, res, true, "expected chain to be valid")

	// create a mock function, returning the required header
	fetchHeadersByNumber = func(number uint64, _ int, _ int, _ bool) ([]*types.Header, []common.Hash, error) {
		hash := common.Hash{}
		hash3 := common.Hash{3}
		header := types.Header{Number: big.NewInt(0)}

		switch number {
		case 0:
			return []*types.Header{&header}, []common.Hash{hash}, nil
		case 1:
			header.Number = big.NewInt(1)
			return []*types.Header{&header}, []common.Hash{hash}, nil
		case 2:
			header.Number = big.NewInt(2)
			return []*types.Header{&header}, []common.Hash{hash}, nil

		case 3:
			header.Number = big.NewInt(2) // sending wrong header for misamatch
			return []*types.Header{&header}, []common.Hash{hash}, nil

		case 4:
			header.Number = big.NewInt(4) // sending wrong header for misamatch
			return []*types.Header{&header}, []common.Hash{hash3}, nil
		default:
			return nil, nil, errors.New("invalid number")
		}
	}

	//Add one more milestone in the list
	s.ProcessMilestone(uint64(3), common.Hash{})

	// case7: correct fetchHeadersByNumber function provided with wrong header for block 3, should consider the chain as invalid
	res, err = s.IsValidPeer(fetchHeadersByNumber)
	require.Equal(t, err, ErrMismatch, "expected milestone mismatch error")
	require.Equal(t, res, false, "expected chain to be invalid")

	//require.Equal(t, milestone.length(), 3, "expected 3 items in milestoneList")

	//Add one more milestone in the list
	s.ProcessMilestone(uint64(4), common.Hash{})

	// case8: correct fetchHeadersByNumber function provided with wrong hash for block 3, should consider the chain as valid
	res, err = s.IsValidPeer(fetchHeadersByNumber)
	require.Equal(t, err, ErrMismatch, "expected milestone mismatch error")
	require.Equal(t, res, false, "expected chain to be invalid")
}

// TestIsValidChain checks the IsValidChain function in isolation
// for different cases by providing a mock current header and chain
func TestIsValidChain(t *testing.T) {
	t.Parallel()

	db := rawdb.NewMemoryDatabase()
	s := NewMockService(db)
	chainA := createMockChain(1, 20) // A1->A2...A19->A20

	//Case1: no checkpoint whitelist and no milestone and no locking, should consider the chain as valid
	res, err := s.IsValidChain(nil, chainA)
	require.Nil(t, err)
	require.Equal(t, res, true, "Expected chain to be valid")

	tempChain := createMockChain(21, 22) // A21->A22

	// add mock checkpoint entry
	s.ProcessCheckpoint(tempChain[1].Number.Uint64(), tempChain[1].Hash())

	//Make the mock chain with zero blocks
	zeroChain := make([]*types.Header, 0)

	//Case2: As input chain is of zero length,should consider the chain as invalid
	res, err = s.IsValidChain(nil, zeroChain)
	require.Nil(t, err)
	require.Equal(t, res, false, "expected chain to be invalid", len(zeroChain))

	//Case3A: As the received chain and current tip of local chain is behind the oldest whitelisted block entry, should consider
	// the chain as valid
	res, err = s.IsValidChain(chainA[len(chainA)-1], chainA)
	require.Nil(t, err)
	require.Equal(t, res, true, "expected chain to be valid")

	//Case3B: As the received chain is behind the oldest whitelisted block entry,but current tip is at par with whitelisted checkpoint, should consider
	// the chain as invalid
	res, err = s.IsValidChain(tempChain[1], chainA)
	require.Nil(t, err)
	require.Equal(t, res, false, "expected chain to be invalid ")

	// add mock milestone entry
	s.ProcessMilestone(tempChain[1].Number.Uint64(), tempChain[1].Hash())

	//Case4A: As the received chain and current tip of local chain is behind the oldest whitelisted block entry, should consider
	// the chain as valid
	res, err = s.IsValidChain(chainA[len(chainA)-1], chainA)
	require.Nil(t, err)
	require.Equal(t, res, true, "expected chain to be valid")

	//Case4B: As the received chain is behind the oldest whitelisted block entry and but current tip is at par with whitelisted milestine, should consider
	// the chain as invalid
	res, err = s.IsValidChain(tempChain[1], chainA)
	require.Nil(t, err)
	require.Equal(t, res, false, "expected chain to be invalid")

	//Remove the whitelisted checkpoint
	s.PurgeWhitelistedCheckpoint()

	//Case5: As the received chain is still invalid after removing the checkpoint as it is
	//still behind the whitelisted milestone
	res, err = s.IsValidChain(tempChain[1], chainA)
	require.Nil(t, err)
	require.Equal(t, res, false, "expected chain to be invalid")

	//Remove the whitelisted milestone
	s.PurgeWhitelistedMilestone()

	//At this stage there is no whitelisted milestone and checkpoint

	checkpoint := s.checkpointService.(*checkpoint)
	milestone := s.milestoneService.(*milestone)

	//Locking for sprintNumber 15
	milestone.LockMutex(chainA[len(chainA)-5].Number.Uint64())
	milestone.UnlockMutex(true, "MilestoneID1", chainA[len(chainA)-5].Hash())

	//Case6: As the received chain is valid as the locked sprintHash matches with the incoming chain.
	res, err = s.IsValidChain(chainA[len(chainA)-1], chainA)
	require.Nil(t, err)
	require.Equal(t, res, true, "expected chain to be valid as incoming chain matches with the locked value ")

	hash3 := common.Hash{3}

	//Locking for sprintNumber 16 with different hash
	milestone.LockMutex(chainA[len(chainA)-4].Number.Uint64())
	milestone.UnlockMutex(true, "MilestoneID2", hash3)

	res, err = s.IsValidChain(chainA[len(chainA)-1], chainA)
	require.Nil(t, err)
	require.Equal(t, res, false, "expected chain to be invalid as incoming chain does match with the locked value hash ")

	//Locking for sprintNumber 19
	milestone.LockMutex(chainA[len(chainA)-1].Number.Uint64())
	milestone.UnlockMutex(true, "MilestoneID1", chainA[len(chainA)-1].Hash())

	//Case7: As the received chain is valid as the locked sprintHash matches with the incoming chain.
	res, err = s.IsValidChain(chainA[len(chainA)-1], chainA)
	require.Nil(t, err)
	require.Equal(t, res, false, "expected chain to be invalid as incoming chain is less than the locked value ")

	//Locking for sprintNumber 19
	milestone.LockMutex(uint64(21))
	milestone.UnlockMutex(true, "MilestoneID1", hash3)

	//Case8: As the received chain is invalid as the locked sprintHash matches is ahead of incoming chain.
	res, err = s.IsValidChain(chainA[len(chainA)-1], chainA)
	require.Nil(t, err)
	require.Equal(t, res, false, "expected chain to be invalid as incoming chain is less than the locked value ")

	//Unlocking the sprint
	milestone.UnlockSprint(uint64(21))

	// Clear checkpoint whitelist and add block A15 in whitelist
	s.PurgeWhitelistedCheckpoint()
	s.ProcessCheckpoint(chainA[15].Number.Uint64(), chainA[15].Hash())

	require.Equal(t, checkpoint.doExist, true, "expected true as checkpoint exists.")

	// case9: As the received chain is having valid checkpoint,should consider the chain as valid.
	res, err = s.IsValidChain(chainA[len(chainA)-1], chainA)
	require.Nil(t, err)
	require.Equal(t, res, true, "expected chain to be valid")

	// add mock milestone entries
	s.ProcessMilestone(tempChain[1].Number.Uint64(), tempChain[1].Hash())

	// case10: Try importing a past chain having valid checkpoint, should
	// consider the chain as invalid as still lastest milestone is ahead of the chain.
	res, err = s.IsValidChain(tempChain[1], chainA)
	require.Nil(t, err)
	require.Equal(t, res, false, "expected chain to be invalid")

	// add mock milestone entries
	s.ProcessMilestone(chainA[19].Number.Uint64(), chainA[19].Hash())

	// case12: Try importing a chain having valid checkpoint and milestone, should
	// consider the chain as valid
	res, err = s.IsValidChain(tempChain[1], chainA)
	require.Nil(t, err)
	require.Equal(t, res, true, "expected chain to be invalid")

	// add mock milestone entries
	s.ProcessMilestone(chainA[19].Number.Uint64(), chainA[19].Hash())

	// case13: Try importing a past chain having valid checkpoint and milestone, should
	// consider the chain as valid
	res, err = s.IsValidChain(tempChain[1], chainA)
	require.Nil(t, err)
	require.Equal(t, res, true, "expected chain to be valid")

	// add mock milestone entries with wrong hash
	s.ProcessMilestone(chainA[19].Number.Uint64(), chainA[18].Hash())

	// case14: Try importing a past chain having valid checkpoint and milestone with wrong hash, should
	// consider the chain as invalid
	res, err = s.IsValidChain(chainA[len(chainA)-1], chainA)
	require.Nil(t, err)
	require.Equal(t, res, false, "expected chain to be invalid as hash mismatches")

	// Clear milestone and add blocks A15 in whitelist
	s.ProcessMilestone(chainA[15].Number.Uint64(), chainA[15].Hash())

	// case16: Try importing a past chain having valid checkpoint, should
	// consider the chain as valid
	res, err = s.IsValidChain(tempChain[1], chainA)
	require.Nil(t, err)
	require.Equal(t, res, true, "expected chain to be valid")

	// Clear checkpoint whitelist and mock blocks in whitelist
	tempChain = createMockChain(20, 20) // A20

	s.PurgeWhitelistedCheckpoint()
	s.ProcessCheckpoint(tempChain[0].Number.Uint64(), tempChain[0].Hash())

	require.Equal(t, checkpoint.doExist, true, "expected true")

	// case17: Try importing a past chain having invalid checkpoint,should consider the chain as invalid
	res, err = s.IsValidChain(tempChain[0], chainA)
	require.Nil(t, err)
	require.Equal(t, res, false, "expected chain to be invalid")
	// Not checking error here because we return nil in case of checkpoint mismatch

	// case18: Try importing a future chain but within interval, should consider the chain as valid
	res, err = s.IsValidChain(tempChain[len(tempChain)-1], tempChain)
	require.Nil(t, err)
	require.Equal(t, res, true, "expected chain to be invalid")

	// create a future chain to be imported of length <= `checkpointInterval`
	chainB := createMockChain(21, 30) // B21->B22...B29->B30

<<<<<<< HEAD
	// case19: Try importing a future chain of acceptable length,should consider the chain as valid
	res, err = s.IsValidChain(tempChain[0], chainB)
	require.Nil(t, err)
=======
	// case5: Try importing a future chain (1)
	res, err = s.IsValidChain(chainA[len(chainA)-1], chainB)
>>>>>>> b4cc1f65
	require.Equal(t, res, true, "expected chain to be valid")

	s.PurgeWhitelistedCheckpoint()
	s.PurgeWhitelistedMilestone()

	chainB = createMockChain(21, 29) // C21->C22....C29

	s.milestoneService.ProcessFutureMilestone(29, chainB[8].Hash())

<<<<<<< HEAD
	// case20: Try importing a future chain which match the future milestone should the chain as valid
	res, err = s.IsValidChain(tempChain[0], chainB)
	require.Nil(t, err)
	require.Equal(t, res, true, "expected chain to be valid")

	chainB = createMockChain(21, 27) // C21->C22...C39->C40...C->256

	// case21: Try importing a chain whose end point is less than future milestone
	res, err = s.IsValidChain(tempChain[0], chainB)
	require.Nil(t, err)
	require.Equal(t, res, true, "expected chain to be valid")

	chainB = createMockChain(30, 39) // C21->C22...C39->C40...C->256

	//Processing wrong hash
	s.milestoneService.ProcessFutureMilestone(38, chainB[9].Hash())

	// case22: Try importing a future chain with mismatch future milestone
	res, err = s.IsValidChain(tempChain[0], chainB)
	require.Nil(t, err)
	require.Equal(t, res, false, "expected chain to be invalid")

	chainB = createMockChain(40, 49) // C40->C41...C48->C49

	// case23: Try importing a future chain whose starting point is ahead of latest future milestone
	res, err = s.IsValidChain(tempChain[0], chainB)
	require.Nil(t, err)
	require.Equal(t, res, true, "expected chain to be invalid")

=======
	// Note: Earlier, it used to reject future chains longer than some threshold.
	// That check is removed for now.

	// case6: Try importing a future chain (2)
	res, err = s.IsValidChain(chainA[len(chainA)-1], chainB)
	require.Equal(t, res, true, "expected chain to be valid")
	require.Equal(t, err, nil, "expected error to be nil")
>>>>>>> b4cc1f65
}

func TestSplitChain(t *testing.T) {
	t.Parallel()

	type Result struct {
		pastStart    uint64
		pastEnd      uint64
		futureStart  uint64
		futureEnd    uint64
		pastLength   int
		futureLength int
	}

	// Current chain is at block: X
	// Incoming chain is represented as [N, M]
	testCases := []struct {
		name    string
		current uint64
		chain   []*types.Header
		result  Result
	}{
		{name: "X = 10, N = 11, M = 20", current: uint64(10), chain: createMockChain(11, 20), result: Result{futureStart: 11, futureEnd: 20, futureLength: 10}},
		{name: "X = 10, N = 13, M = 20", current: uint64(10), chain: createMockChain(13, 20), result: Result{futureStart: 13, futureEnd: 20, futureLength: 8}},
		{name: "X = 10, N = 2, M = 10", current: uint64(10), chain: createMockChain(2, 10), result: Result{pastStart: 2, pastEnd: 10, pastLength: 9}},
		{name: "X = 10, N = 2, M = 9", current: uint64(10), chain: createMockChain(2, 9), result: Result{pastStart: 2, pastEnd: 9, pastLength: 8}},
		{name: "X = 10, N = 2, M = 8", current: uint64(10), chain: createMockChain(2, 8), result: Result{pastStart: 2, pastEnd: 8, pastLength: 7}},
		{name: "X = 10, N = 5, M = 15", current: uint64(10), chain: createMockChain(5, 15), result: Result{pastStart: 5, pastEnd: 10, pastLength: 6, futureStart: 11, futureEnd: 15, futureLength: 5}},
		{name: "X = 10, N = 10, M = 20", current: uint64(10), chain: createMockChain(10, 20), result: Result{pastStart: 10, pastEnd: 10, pastLength: 1, futureStart: 11, futureEnd: 20, futureLength: 10}},
	}
	for _, tc := range testCases {
		tc := tc
		t.Run(tc.name, func(t *testing.T) {
			t.Parallel()

			past, future := splitChain(tc.current, tc.chain)
			require.Equal(t, len(past), tc.result.pastLength)
			require.Equal(t, len(future), tc.result.futureLength)

			if len(past) > 0 {
				// Check if we have expected block/s
				require.Equal(t, past[0].Number.Uint64(), tc.result.pastStart)
				require.Equal(t, past[len(past)-1].Number.Uint64(), tc.result.pastEnd)
			}

			if len(future) > 0 {
				// Check if we have expected block/s
				require.Equal(t, future[0].Number.Uint64(), tc.result.futureStart)
				require.Equal(t, future[len(future)-1].Number.Uint64(), tc.result.futureEnd)
			}
		})
	}
}

//nolint:gocognit
func TestSplitChainProperties(t *testing.T) {
	t.Parallel()

	// Current chain is at block: X
	// Incoming chain is represented as [N, M]

	currentChain := []int{0, 1, 2, 3, 10, 100} // blocks starting from genesis
	blockDiffs := []int{0, 1, 2, 3, 4, 5, 9, 10, 11, 12, 90, 100, 101, 102}

	caseParams := make(map[int]map[int]map[int]struct{}) // X -> N -> M

	for _, current := range currentChain {
		// past cases only + past to current
		for _, diff := range blockDiffs {
			from := current - diff

			// use int type for everything to not care about underflow
			if from < 0 {
				continue
			}

			for _, diff := range blockDiffs {
				to := current - diff

				if to >= from {
					addTestCaseParams(caseParams, current, from, to)
				}
			}
		}

		// future only + current to future
		for _, diff := range blockDiffs {
			from := current + diff

			if from < 0 {
				continue
			}

			for _, diff := range blockDiffs {
				to := current + diff

				if to >= from {
					addTestCaseParams(caseParams, current, from, to)
				}
			}
		}

		// past-current-future
		for _, diff := range blockDiffs {
			from := current - diff

			if from < 0 {
				continue
			}

			for _, diff := range blockDiffs {
				to := current + diff

				if to >= from {
					addTestCaseParams(caseParams, current, from, to)
				}
			}
		}
	}

	type testCase struct {
		current     int
		remoteStart int
		remoteEnd   int
	}

	var ts []testCase

	// X -> N -> M
	for x, nm := range caseParams {
		for n, mMap := range nm {
			for m := range mMap {
				ts = append(ts, testCase{x, n, m})
			}
		}
	}

	//nolint:paralleltest
	for i, tc := range ts {
		tc := tc

		name := fmt.Sprintf("test case: index = %d, X = %d, N = %d, M = %d", i, tc.current, tc.remoteStart, tc.remoteEnd)

		t.Run(name, func(t *testing.T) {
			t.Parallel()

			chain := createMockChain(uint64(tc.remoteStart), uint64(tc.remoteEnd))

			past, future := splitChain(uint64(tc.current), chain)

			// properties
			if len(past) > 0 {
				// Check if the chain is ordered
				isOrdered := sort.SliceIsSorted(past, func(i, j int) bool {
					return past[i].Number.Uint64() < past[j].Number.Uint64()
				})

				require.True(t, isOrdered, "an ordered past chain expected: %v", past)

				isSequential := sort.SliceIsSorted(past, func(i, j int) bool {
					return past[i].Number.Uint64() == past[j].Number.Uint64()-1
				})

				require.True(t, isSequential, "a sequential past chain expected: %v", past)

				// Check if current block >= past chain's last block
				require.Equal(t, past[len(past)-1].Number.Uint64() <= uint64(tc.current), true)
			}

			if len(future) > 0 {
				// Check if the chain is ordered
				isOrdered := sort.SliceIsSorted(future, func(i, j int) bool {
					return future[i].Number.Uint64() < future[j].Number.Uint64()
				})

				require.True(t, isOrdered, "an ordered future chain expected: %v", future)

				isSequential := sort.SliceIsSorted(future, func(i, j int) bool {
					return future[i].Number.Uint64() == future[j].Number.Uint64()-1
				})

				require.True(t, isSequential, "a sequential future chain expected: %v", future)

				// Check if future chain's first block > current block
				require.Equal(t, future[len(future)-1].Number.Uint64() > uint64(tc.current), true)
			}

			// Check if both chains are continuous
			if len(past) > 0 && len(future) > 0 {
				require.Equal(t, past[len(past)-1].Number.Uint64(), future[0].Number.Uint64()-1)
			}

			// Check if we get the original chain on appending both
			gotChain := append(past, future...)
			require.Equal(t, reflect.DeepEqual(gotChain, chain), true)
		})
	}
}

// createMockChain returns a chain with dummy headers
// starting from `start` to `end` (inclusive)
func createMockChain(start, end uint64) []*types.Header {
	var (
		i   uint64
		idx uint64
	)

	chain := make([]*types.Header, end-start+1)

	for i = start; i <= end; i++ {
		header := &types.Header{
			Number: big.NewInt(int64(i)),
			Time:   uint64(time.Now().UnixMicro()) + i,
		}
		chain[idx] = header
		idx++
	}

	return chain
}

// mXNM should be initialized
func addTestCaseParams(mXNM map[int]map[int]map[int]struct{}, x, n, m int) {
	//nolint:ineffassign
	mNM, ok := mXNM[x]
	if !ok {
		mNM = make(map[int]map[int]struct{})
		mXNM[x] = mNM
	}

	//nolint:ineffassign
	_, ok = mNM[n]
	if !ok {
		mM := make(map[int]struct{})
		mNM[n] = mM
	}

	mXNM[x][n][m] = struct{}{}
}<|MERGE_RESOLUTION|>--- conflicted
+++ resolved
@@ -278,24 +278,14 @@
 	}
 
 	// case2: false fetchHeadersByNumber function provided, should consider the chain as invalid
-<<<<<<< HEAD
 	// and throw `ErrNoRemoteCheckoint` error
 	res, err = s.IsValidPeer(falseFetchHeadersByNumber)
-=======
-	// and throw `ErrNoRemoteCheckpoint` error
-	res, err = s.IsValidPeer(nil, falseFetchHeadersByNumber)
->>>>>>> b4cc1f65
 	if err == nil {
 		t.Fatal("expected error, got nil")
 	}
 
-<<<<<<< HEAD
 	if !errors.Is(err, ErrNoRemote) {
 		t.Fatalf("expected error ErrNoRemote, got %v", err)
-=======
-	if !errors.Is(err, ErrNoRemoteCheckpoint) {
-		t.Fatalf("expected error ErrNoRemoteCheckpoint, got %v", err)
->>>>>>> b4cc1f65
 	}
 
 	require.Equal(t, res, false, "expected peer chain to be invalid")
@@ -629,14 +619,9 @@
 	// create a future chain to be imported of length <= `checkpointInterval`
 	chainB := createMockChain(21, 30) // B21->B22...B29->B30
 
-<<<<<<< HEAD
 	// case19: Try importing a future chain of acceptable length,should consider the chain as valid
 	res, err = s.IsValidChain(tempChain[0], chainB)
 	require.Nil(t, err)
-=======
-	// case5: Try importing a future chain (1)
-	res, err = s.IsValidChain(chainA[len(chainA)-1], chainB)
->>>>>>> b4cc1f65
 	require.Equal(t, res, true, "expected chain to be valid")
 
 	s.PurgeWhitelistedCheckpoint()
@@ -646,7 +631,6 @@
 
 	s.milestoneService.ProcessFutureMilestone(29, chainB[8].Hash())
 
-<<<<<<< HEAD
 	// case20: Try importing a future chain which match the future milestone should the chain as valid
 	res, err = s.IsValidChain(tempChain[0], chainB)
 	require.Nil(t, err)
@@ -676,15 +660,6 @@
 	require.Nil(t, err)
 	require.Equal(t, res, true, "expected chain to be invalid")
 
-=======
-	// Note: Earlier, it used to reject future chains longer than some threshold.
-	// That check is removed for now.
-
-	// case6: Try importing a future chain (2)
-	res, err = s.IsValidChain(chainA[len(chainA)-1], chainB)
-	require.Equal(t, res, true, "expected chain to be valid")
-	require.Equal(t, err, nil, "expected error to be nil")
->>>>>>> b4cc1f65
 }
 
 func TestSplitChain(t *testing.T) {
