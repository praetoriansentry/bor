--- conflicted
+++ resolved
@@ -438,17 +438,10 @@
 	db := rawdb.NewMemoryDatabase()
 	s := NewMockService(db)
 	chainA := createMockChain(1, 20) // A1->A2...A19->A20
-<<<<<<< HEAD
 
 	//Case1: no checkpoint whitelist and no milestone and no locking, should consider the chain as valid
 	res := s.IsValidChain(nil, chainA)
 	require.Equal(t, res, true, "Expected chain to be valid")
-=======
-	// case1: no checkpoint whitelist, should consider the chain as valid
-	res, err := s.IsValidChain(nil, chainA)
-	require.Equal(t, res, true, "expected chain to be valid")
-	require.Equal(t, err, nil, "expected error to be nil")
->>>>>>> e06376cd
 
 	tempChain := createMockChain(21, 22) // A21->A22
 
@@ -475,17 +468,10 @@
 	// add mock milestone entry
 	s.ProcessMilestone(tempChain[1].Number.Uint64(), tempChain[1].Hash())
 
-<<<<<<< HEAD
 	//Case4A: As the received chain and current tip of local chain is behind the oldest whitelisted block entry, should consider
 	// the chain as valid
 	res = s.IsValidChain(chainA[len(chainA)-1], chainA)
-=======
-	// case2: We're behind the oldest whitelisted block entry, should consider
-	// the chain as valid as we're still far behind the latest blocks
-	res, err = s.IsValidChain(chainA[len(chainA)-1], chainA)
->>>>>>> e06376cd
-	require.Equal(t, res, true, "expected chain to be valid")
-	require.Equal(t, err, nil, "expected error to be nil")
+	require.Equal(t, res, true, "expected chain to be valid")
 
 	//Case4B: As the received chain is behind the oldest whitelisted block entry and but current tip is at par with whitelisted milestine, should consider
 	// the chain as invalid
@@ -576,7 +562,6 @@
 
 	// case13: Try importing a past chain having valid checkpoint and milestone, should
 	// consider the chain as valid
-<<<<<<< HEAD
 	res = s.IsValidChain(tempChain[1], chainA)
 	require.Equal(t, res, true, "expected chain to be valid")
 
@@ -594,11 +579,7 @@
 	// case16: Try importing a past chain having valid checkpoint, should
 	// consider the chain as valid
 	res = s.IsValidChain(tempChain[1], chainA)
-=======
-	res, err = s.IsValidChain(chainA[len(chainA)-1], chainA)
->>>>>>> e06376cd
-	require.Equal(t, res, true, "expected chain to be valid")
-	require.Equal(t, err, nil, "expected error to be nil")
+	require.Equal(t, res, true, "expected chain to be valid")
 
 	// Clear checkpoint whitelist and mock blocks in whitelist
 	tempChain = createMockChain(20, 20) // A20
@@ -608,13 +589,8 @@
 
 	require.Equal(t, checkpoint.doExist, true, "expected true")
 
-<<<<<<< HEAD
 	// case17: Try importing a past chain having invalid checkpoint,should consider the chain as invalid
 	res = s.IsValidChain(tempChain[0], chainA)
-=======
-	// case4: Try importing a past chain having invalid checkpoint
-	res, _ = s.IsValidChain(chainA[len(chainA)-1], chainA)
->>>>>>> e06376cd
 	require.Equal(t, res, false, "expected chain to be invalid")
 	// Not checking error here because we return nil in case of checkpoint mismatch
 
@@ -625,7 +601,6 @@
 	// create a future chain to be imported of length <= `checkpointInterval`
 	chainB := createMockChain(21, 30) // B21->B22...B29->B30
 
-<<<<<<< HEAD
 	// case19: Try importing a future chain of acceptable length,should consider the chain as valid
 	res = s.IsValidChain(tempChain[0], chainB)
 	require.Equal(t, res, true, "expected chain to be valid")
@@ -652,19 +627,13 @@
 
 	// case22: Try importing a chain whose end point is less than future milestone
 	res = s.IsValidChain(tempChain[0], chainB)
-=======
-	// case5: Try importing a future chain of acceptable length
-	res, err = s.IsValidChain(chainA[len(chainA)-1], chainB)
->>>>>>> e06376cd
-	require.Equal(t, res, true, "expected chain to be valid")
-	require.Equal(t, err, nil, "expected error to be nil")
+	require.Equal(t, res, true, "expected chain to be valid")
 
 	chainB = createMockChain(30, 39) // C21->C22...C39->C40...C->256
 
 	//Processing wrong hash
 	s.milestoneService.ProcessFutureMilestone(38, chainB[9].Hash())
 
-<<<<<<< HEAD
 	// case23: Try importing a future chain with mismatch future milestone
 	res = s.IsValidChain(tempChain[0], chainB)
 	require.Equal(t, res, false, "expected chain to be invalid")
@@ -675,12 +644,6 @@
 	res = s.IsValidChain(tempChain[0], chainB)
 	require.Equal(t, res, true, "expected chain to be invalid")
 
-=======
-	// case5: Try importing a future chain of unacceptable length
-	res, err = s.IsValidChain(chainA[len(chainA)-1], chainB)
-	require.Equal(t, res, false, "expected chain to be invalid")
-	require.Equal(t, err, ErrLongFutureChain, "expected error")
->>>>>>> e06376cd
 }
 
 func TestSplitChain(t *testing.T) {
