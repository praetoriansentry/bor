package tracetest

import (
	"context"
	"encoding/json"
	"fmt"
	"math/big"
	"os"
	"path/filepath"
	"reflect"
	"strings"
	"testing"

	"github.com/ethereum/go-ethereum/common"
	"github.com/ethereum/go-ethereum/common/hexutil"
	"github.com/ethereum/go-ethereum/core"
	"github.com/ethereum/go-ethereum/core/rawdb"
	"github.com/ethereum/go-ethereum/core/types"
	"github.com/ethereum/go-ethereum/core/vm"
	"github.com/ethereum/go-ethereum/rlp"
	"github.com/ethereum/go-ethereum/tests"

	// Force-load the native, to trigger registration
	"github.com/ethereum/go-ethereum/eth/tracers"
)

// flatCallTrace is the result of a callTracerParity run.
type flatCallTrace struct {
	Action              flatCallTraceAction `json:"action"`
	BlockHash           common.Hash         `json:"-"`
	BlockNumber         uint64              `json:"-"`
	Error               string              `json:"error,omitempty"`
	Result              flatCallTraceResult `json:"result,omitempty"`
	Subtraces           int                 `json:"subtraces"`
	TraceAddress        []int               `json:"traceAddress"`
	TransactionHash     common.Hash         `json:"-"`
	TransactionPosition uint64              `json:"-"`
	Type                string              `json:"type"`
	Time                string              `json:"-"`
}

type flatCallTraceAction struct {
	Author         common.Address `json:"author,omitempty"`
	RewardType     string         `json:"rewardType,omitempty"`
	SelfDestructed common.Address `json:"address,omitempty"`
	Balance        hexutil.Big    `json:"balance,omitempty"`
	CallType       string         `json:"callType,omitempty"`
	CreationMethod string         `json:"creationMethod,omitempty"`
	From           common.Address `json:"from,omitempty"`
	Gas            hexutil.Uint64 `json:"gas,omitempty"`
	Init           hexutil.Bytes  `json:"init,omitempty"`
	Input          hexutil.Bytes  `json:"input,omitempty"`
	RefundAddress  common.Address `json:"refundAddress,omitempty"`
	To             common.Address `json:"to,omitempty"`
	Value          hexutil.Big    `json:"value,omitempty"`
}

type flatCallTraceResult struct {
	Address common.Address `json:"address,omitempty"`
	Code    hexutil.Bytes  `json:"code,omitempty"`
	GasUsed hexutil.Uint64 `json:"gasUsed,omitempty"`
	Output  hexutil.Bytes  `json:"output,omitempty"`
}

// flatCallTracerTest defines a single test to check the call tracer against.
type flatCallTracerTest struct {
	Genesis      core.Genesis    `json:"genesis"`
	Context      callContext     `json:"context"`
	Input        string          `json:"input"`
	TracerConfig json.RawMessage `json:"tracerConfig"`
	Result       []flatCallTrace `json:"result"`
}

func flatCallTracerTestRunner(tb testing.TB, tracerName string, filename string, dirPath string) error {
	tb.Helper()

	// Call tracer test found, read if from disk
	blob, err := os.ReadFile(filepath.Join("testdata", dirPath, filename))
	if err != nil {
		return fmt.Errorf("failed to read testcase: %v", err)
	}

	test := new(flatCallTracerTest)

	if err := json.Unmarshal(blob, test); err != nil {
		return fmt.Errorf("failed to parse testcase: %v", err)
	}
	// Configure a blockchain with the given prestate
	tx := new(types.Transaction)
	if err := rlp.DecodeBytes(common.FromHex(test.Input), tx); err != nil {
		return fmt.Errorf("failed to parse testcase input: %v", err)
	}
<<<<<<< HEAD

	signer := types.MakeSigner(test.Genesis.Config, new(big.Int).SetUint64(uint64(test.Context.Number)))
=======
	signer := types.MakeSigner(test.Genesis.Config, new(big.Int).SetUint64(uint64(test.Context.Number)), uint64(test.Context.Time))
>>>>>>> bed84606
	origin, _ := signer.Sender(tx)
	txContext := vm.TxContext{
		Origin:   origin,
		GasPrice: tx.GasPrice(),
	}
	blockContext := vm.BlockContext{
		CanTransfer: core.CanTransfer,
		Transfer:    core.Transfer,
		Coinbase:    test.Context.Miner,
		BlockNumber: new(big.Int).SetUint64(uint64(test.Context.Number)),
		Time:        uint64(test.Context.Time),
		Difficulty:  (*big.Int)(test.Context.Difficulty),
		GasLimit:    uint64(test.Context.GasLimit),
	}
	_, statedb := tests.MakePreState(rawdb.NewMemoryDatabase(), test.Genesis.Alloc, false)

	// Create the tracer, the EVM environment and run it
	tracer, err := tracers.DefaultDirectory.New(tracerName, new(tracers.Context), test.TracerConfig)
	if err != nil {
		return fmt.Errorf("failed to create call tracer: %v", err)
	}

	evm := vm.NewEVM(blockContext, txContext, statedb, test.Genesis.Config, vm.Config{Tracer: tracer})

	msg, err := core.TransactionToMessage(tx, signer, nil)
	if err != nil {
		return fmt.Errorf("failed to prepare transaction for tracing: %v", err)
	}

	st := core.NewStateTransition(evm, msg, new(core.GasPool).AddGas(tx.Gas()))

	if _, err = st.TransitionDb(context.Background()); err != nil {
		return fmt.Errorf("failed to execute transaction: %v", err)
	}

	// Retrieve the trace result and compare against the etalon
	res, err := tracer.GetResult()
	if err != nil {
		return fmt.Errorf("failed to retrieve trace result: %v", err)
	}

	ret := make([]flatCallTrace, 0)

	if err := json.Unmarshal(res, &ret); err != nil {
		return fmt.Errorf("failed to unmarshal trace result: %v", err)
	}

	if !jsonEqualFlat(ret, test.Result) {
		tb.Logf("tracer name: %s", tracerName)

		// uncomment this for easier debugging
		// have, _ := json.MarshalIndent(ret, "", " ")
		// want, _ := json.MarshalIndent(test.Result, "", " ")
		// tb.Logf("trace mismatch: \nhave %+v\nwant %+v", string(have), string(want))

		// uncomment this for harder debugging <3 meowsbits
		// lines := deep.Equal(ret, test.Result)
		// for _, l := range lines {
		// 	tb.Logf("%s", l)
		// 	tb.FailNow()
		// }

		tb.Fatalf("trace mismatch: \nhave %+v\nwant %+v", ret, test.Result)
	}

	return nil
}

// Iterates over all the input-output datasets in the tracer parity test harness and
// runs the Native tracer against them.
func TestFlatCallTracerNative(t *testing.T) {
	t.Parallel()
	testFlatCallTracer(t, "flatCallTracer", "call_tracer_flat")
}

func testFlatCallTracer(t *testing.T, tracerName string, dirPath string) {
	t.Helper()

	files, err := os.ReadDir(filepath.Join("testdata", dirPath))
	if err != nil {
		t.Fatalf("failed to retrieve tracer test suite: %v", err)
	}

	for _, file := range files {
		if !strings.HasSuffix(file.Name(), ".json") {
			continue
		}

		file := file // capture range variable
		t.Run(camel(strings.TrimSuffix(file.Name(), ".json")), func(t *testing.T) {
			t.Parallel()

			err := flatCallTracerTestRunner(t, tracerName, file.Name(), dirPath)
			if err != nil {
				t.Fatal(err)
			}
		})
	}
}

// jsonEqual is similar to reflect.DeepEqual, but does a 'bounce' via json prior to
// comparison
func jsonEqualFlat(x, y interface{}) bool {
	xTrace := new([]flatCallTrace)
	yTrace := new([]flatCallTrace)

	if xj, err := json.Marshal(x); err == nil {
		_ = json.Unmarshal(xj, xTrace)
	} else {
		return false
	}

	if yj, err := json.Marshal(y); err == nil {
		_ = json.Unmarshal(yj, yTrace)
	} else {
		return false
	}

	return reflect.DeepEqual(xTrace, yTrace)
}

func BenchmarkFlatCallTracer(b *testing.B) {
	files, err := filepath.Glob("testdata/call_tracer_flat/*.json")
	if err != nil {
		b.Fatalf("failed to read testdata: %v", err)
	}

	for _, file := range files {
		filename := strings.TrimPrefix(file, "testdata/call_tracer_flat/")
		b.Run(camel(strings.TrimSuffix(filename, ".json")), func(b *testing.B) {
			for n := 0; n < b.N; n++ {
				err := flatCallTracerTestRunner(b, "flatCallTracer", filename, "call_tracer_flat")
				if err != nil {
					b.Fatal(err)
				}
			}
		})
	}
}<|MERGE_RESOLUTION|>--- conflicted
+++ resolved
@@ -90,12 +90,7 @@
 	if err := rlp.DecodeBytes(common.FromHex(test.Input), tx); err != nil {
 		return fmt.Errorf("failed to parse testcase input: %v", err)
 	}
-<<<<<<< HEAD
-
-	signer := types.MakeSigner(test.Genesis.Config, new(big.Int).SetUint64(uint64(test.Context.Number)))
-=======
 	signer := types.MakeSigner(test.Genesis.Config, new(big.Int).SetUint64(uint64(test.Context.Number)), uint64(test.Context.Time))
->>>>>>> bed84606
 	origin, _ := signer.Sender(tx)
 	txContext := vm.TxContext{
 		Origin:   origin,
