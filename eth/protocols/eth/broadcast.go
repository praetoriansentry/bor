// Copyright 2020 The go-ethereum Authors
// This file is part of the go-ethereum library.
//
// The go-ethereum library is free software: you can redistribute it and/or modify
// it under the terms of the GNU Lesser General Public License as published by
// the Free Software Foundation, either version 3 of the License, or
// (at your option) any later version.
//
// The go-ethereum library is distributed in the hope that it will be useful,
// but WITHOUT ANY WARRANTY; without even the implied warranty of
// MERCHANTABILITY or FITNESS FOR A PARTICULAR PURPOSE. See the
// GNU Lesser General Public License for more details.
//
// You should have received a copy of the GNU Lesser General Public License
// along with the go-ethereum library. If not, see <http://www.gnu.org/licenses/>.

package eth

import (
	"math/big"

	"github.com/ethereum/go-ethereum/common"
	"github.com/ethereum/go-ethereum/core/types"
)

const (
	// This is the target size for the packs of transactions or announcements. A
	// pack can get larger than this if a single transactions exceeds this size.
	maxTxPacketSize = 100 * 1024
)

// blockPropagation is a block propagation event, waiting for its turn in the
// broadcast queue.
type blockPropagation struct {
	block *types.Block
	td    *big.Int
}

// broadcastBlocks is a write loop that multiplexes blocks and block announcements
// to the remote peer. The goal is to have an async writer that does not lock up
// node internals and at the same time rate limits queued data.
func (p *Peer) broadcastBlocks() {
	for {
		select {
		case prop := <-p.queuedBlocks:
			if err := p.SendNewBlock(prop.block, prop.td); err != nil {
				return
			}

			p.Log().Trace("Propagated block", "number", prop.block.Number(), "hash", prop.block.Hash(), "td", prop.td)

		case block := <-p.queuedBlockAnns:
			if err := p.SendNewBlockHashes([]common.Hash{block.Hash()}, []uint64{block.NumberU64()}); err != nil {
				return
			}

			p.Log().Trace("Announced block", "number", block.Number(), "hash", block.Hash())

		case <-p.term:
			return
		}
	}
}

// broadcastTransactions is a write loop that schedules transaction broadcasts
// to the remote peer. The goal is to have an async writer that does not lock up
// node internals and at the same time rate limits queued data.
func (p *Peer) broadcastTransactions() {
	var (
		queue  []common.Hash         // Queue of hashes to broadcast as full transactions
		done   chan struct{}         // Non-nil if background broadcaster is running
		fail   = make(chan error, 1) // Channel used to receive network error
		failed bool                  // Flag whether a send failed, discard everything onward
	)

	for {
		// If there's no in-flight broadcast running, check if a new one is needed
		if done == nil && len(queue) > 0 {
			// Pile transaction until we reach our allowed network limit
			var (
				hashesCount uint64
				txs         []*types.Transaction
				size        common.StorageSize
			)

			for i := 0; i < len(queue) && size < maxTxPacketSize; i++ {
				tx := p.txpool.Get(queue[i])

				// Skip EIP-4337 bundled transactions
				if tx != nil && tx.GetOptions() == nil {
					txs = append(txs, tx)
					size += common.StorageSize(tx.Size())
				}

				hashesCount++
			}

			queue = queue[:copy(queue, queue[hashesCount:])]

			// If there's anything available to transfer, fire up an async writer
			if len(txs) > 0 {
				done = make(chan struct{})
				go func() {
					if err := p.SendTransactions(txs); err != nil {
						fail <- err
						return
					}

					close(done)
					p.Log().Trace("Sent transactions", "count", len(txs))
				}()
			}
		}
		// Transfer goroutine may or may not have been started, listen for events
		select {
		case hashes := <-p.txBroadcast:
			// If the connection failed, discard all transaction events
			if failed {
				continue
			}
			// New batch of transactions to be broadcast, queue them (with cap)
			queue = append(queue, hashes...)
			if len(queue) > maxQueuedTxs {
				// Fancy copy and resize to ensure buffer doesn't grow indefinitely
				queue = queue[:copy(queue, queue[len(queue)-maxQueuedTxs:])]
			}

		case <-done:
			done = nil

		case <-fail:
			failed = true

		case <-p.term:
			return
		}
	}
}

// announceTransactions is a write loop that schedules transaction broadcasts
// to the remote peer. The goal is to have an async writer that does not lock up
// node internals and at the same time rate limits queued data.
func (p *Peer) announceTransactions() {
	var (
		queue  []common.Hash         // Queue of hashes to announce as transaction stubs
		done   chan struct{}         // Non-nil if background announcer is running
		fail   = make(chan error, 1) // Channel used to receive network error
		failed bool                  // Flag whether a send failed, discard everything onward
	)

	for {
		// If there's no in-flight announce running, check if a new one is needed
		if done == nil && len(queue) > 0 {
			// Pile transaction hashes until we reach our allowed network limit
			var (
				count        int
				pending      []common.Hash
				pendingTypes []byte
				pendingSizes []uint32
				size         common.StorageSize
			)

			for count = 0; count < len(queue) && size < maxTxPacketSize; count++ {
<<<<<<< HEAD
				tempTx := p.txpool.Get(queue[count])

				// Skip EIP-4337 bundled transactions
				if tempTx != nil && tempTx.GetOptions() == nil {
=======
				if tx := p.txpool.Get(queue[count]); tx != nil {
>>>>>>> d4959497
					pending = append(pending, queue[count])
					pendingTypes = append(pendingTypes, tx.Type())
					pendingSizes = append(pendingSizes, uint32(tx.Size()))
					size += common.HashLength
				}
			}
			// Shift and trim queue
			queue = queue[:copy(queue, queue[count:])]

			// If there's anything available to transfer, fire up an async writer
			if len(pending) > 0 {
				done = make(chan struct{})
				go func() {
					if p.version >= ETH68 {
						if err := p.sendPooledTransactionHashes68(pending, pendingTypes, pendingSizes); err != nil {
							fail <- err
							return
						}
					} else {
						if err := p.sendPooledTransactionHashes66(pending); err != nil {
							fail <- err
							return
						}
					}

					close(done)
					p.Log().Trace("Sent transaction announcements", "count", len(pending))
				}()
			}
		}
		// Transfer goroutine may or may not have been started, listen for events
		select {
		case hashes := <-p.txAnnounce:
			// If the connection failed, discard all transaction events
			if failed {
				continue
			}
			// New batch of transactions to be broadcast, queue them (with cap)
			queue = append(queue, hashes...)
			if len(queue) > maxQueuedTxAnns {
				// Fancy copy and resize to ensure buffer doesn't grow indefinitely
				queue = queue[:copy(queue, queue[len(queue)-maxQueuedTxAnns:])]
			}

		case <-done:
			done = nil

		case <-fail:
			failed = true

		case <-p.term:
			return
		}
	}
}<|MERGE_RESOLUTION|>--- conflicted
+++ resolved
@@ -161,14 +161,7 @@
 			)
 
 			for count = 0; count < len(queue) && size < maxTxPacketSize; count++ {
-<<<<<<< HEAD
-				tempTx := p.txpool.Get(queue[count])
-
-				// Skip EIP-4337 bundled transactions
-				if tempTx != nil && tempTx.GetOptions() == nil {
-=======
 				if tx := p.txpool.Get(queue[count]); tx != nil {
->>>>>>> d4959497
 					pending = append(pending, queue[count])
 					pendingTypes = append(pendingTypes, tx.Type())
 					pendingSizes = append(pendingSizes, uint32(tx.Size()))
