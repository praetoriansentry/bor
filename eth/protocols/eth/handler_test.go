--- conflicted
+++ resolved
@@ -118,12 +118,7 @@
 	for _, block := range bs {
 		_ = chain.StateCache().TrieDB().Commit(block.Root(), false)
 	}
-<<<<<<< HEAD
-
-	txconfig := txpool.DefaultConfig
-=======
 	txconfig := legacypool.DefaultConfig
->>>>>>> bed84606
 	txconfig.Journal = "" // Don't litter the disk with test journals
 
 	pool := legacypool.New(txconfig, chain)
