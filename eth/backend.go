--- conflicted
+++ resolved
@@ -25,16 +25,14 @@
 	"runtime"
 	"sync"
 	"sync/atomic"
+	"time"
 
 	"github.com/ethereum/go-ethereum/accounts"
 	"github.com/ethereum/go-ethereum/common"
 	"github.com/ethereum/go-ethereum/common/hexutil"
 	"github.com/ethereum/go-ethereum/consensus"
 	"github.com/ethereum/go-ethereum/consensus/beacon"
-<<<<<<< HEAD
 	"github.com/ethereum/go-ethereum/consensus/bor"
-=======
->>>>>>> ea9e62ca
 	"github.com/ethereum/go-ethereum/consensus/clique"
 	"github.com/ethereum/go-ethereum/core"
 	"github.com/ethereum/go-ethereum/core/bloombits"
@@ -46,6 +44,7 @@
 	"github.com/ethereum/go-ethereum/eth/downloader"
 	"github.com/ethereum/go-ethereum/eth/downloader/whitelist"
 	"github.com/ethereum/go-ethereum/eth/ethconfig"
+	"github.com/ethereum/go-ethereum/eth/filters"
 	"github.com/ethereum/go-ethereum/eth/gasprice"
 	"github.com/ethereum/go-ethereum/eth/protocols/eth"
 	"github.com/ethereum/go-ethereum/eth/protocols/snap"
@@ -105,11 +104,8 @@
 
 	lock sync.RWMutex // Protects the variadic fields (e.g. gas price and etherbase)
 
-<<<<<<< HEAD
 	closeCh chan struct{} // Channel to signal the background processes to exit
 
-=======
->>>>>>> ea9e62ca
 	shutdownTracker *shutdowncheck.ShutdownTracker // Tracks if and when the node has shutdown ungracefully
 }
 
@@ -143,26 +139,6 @@
 	if err != nil {
 		return nil, err
 	}
-<<<<<<< HEAD
-	chainConfig, genesisHash, genesisErr := core.SetupGenesisBlockWithOverride(chainDb, config.Genesis, config.OverrideArrowGlacier, config.OverrideTerminalTotalDifficulty)
-	if _, ok := genesisErr.(*params.ConfigCompatError); genesisErr != nil && !ok {
-		return nil, genesisErr
-	}
-	log.Info("Initialised chain configuration", "config", chainConfig)
-
-	if err := pruner.RecoverPruning(stack.ResolvePath(""), chainDb, stack.ResolvePath(config.TrieCleanCacheJournal)); err != nil {
-		log.Error("Failed to recover state", "error", err)
-	}
-	merger := consensus.NewMerger(chainDb)
-	eth := &Ethereum{
-		config:            config,
-		merger:            merger,
-		chainDb:           chainDb,
-		eventMux:          stack.EventMux(),
-		accountManager:    stack.AccountManager(),
-		authorized:        false,
-		engine:            nil,
-=======
 	if err := pruner.RecoverPruning(stack.ResolvePath(""), chainDb, stack.ResolvePath(config.TrieCleanCacheJournal)); err != nil {
 		log.Error("Failed to recover state", "error", err)
 	}
@@ -181,8 +157,8 @@
 		chainDb:           chainDb,
 		eventMux:          stack.EventMux(),
 		accountManager:    stack.AccountManager(),
+		authorized:        false,
 		engine:            engine,
->>>>>>> ea9e62ca
 		closeBloomHandler: make(chan struct{}),
 		networkID:         config.NetworkId,
 		gasPrice:          config.Miner.GasPrice,
@@ -190,7 +166,6 @@
 		bloomRequests:     make(chan chan *bloombits.Retrieval),
 		bloomIndexer:      core.NewBloomIndexer(chainDb, params.BloomBitsBlocks, params.BloomConfirms),
 		p2pServer:         stack.Server(),
-<<<<<<< HEAD
 		closeCh:           make(chan struct{}),
 		shutdownTracker:   shutdowncheck.NewShutdownTracker(chainDb),
 	}
@@ -201,9 +176,6 @@
 		log.Debug(" ###########", "Unprotected transactions allowed")
 
 		config.TxPool.AllowUnprotectedTxs = true
-=======
-		shutdownTracker:   shutdowncheck.NewShutdownTracker(chainDb),
->>>>>>> ea9e62ca
 	}
 	gpoParams := config.GPO
 	if gpoParams.Default == nil {
@@ -217,7 +189,7 @@
 	// END: Bor changes
 
 	bcVersion := rawdb.ReadDatabaseVersion(chainDb)
-	dbVer := "<nil>"
+	var dbVer = "<nil>"
 	if bcVersion != nil {
 		dbVer = fmt.Sprintf("%d", *bcVersion)
 	}
@@ -250,37 +222,24 @@
 			TriesInMemory:       config.TriesInMemory,
 		}
 	)
-<<<<<<< HEAD
-
-	checker := whitelist.NewService(10)
-
-	eth.blockchain, err = core.NewBlockChain(chainDb, cacheConfig, chainConfig, eth.engine, vmConfig, eth.shouldPreserve, &config.TxLookupLimit, checker)
-	if err != nil {
-		return nil, err
-	}
-	eth.engine.VerifyHeader(eth.blockchain, eth.blockchain.CurrentHeader(), true) // TODO think on it
-
-	// BOR changes
-	eth.APIBackend.gpo.ProcessCache()
-	// BOR changes
-
-	// Rewind the chain in case of an incompatible config upgrade.
-	if compat, ok := genesisErr.(*params.ConfigCompatError); ok {
-		log.Warn("Rewinding chain to upgrade configuration", "err", compat)
-		eth.blockchain.SetHead(compat.RewindTo)
-		rawdb.WriteChainConfig(chainDb, genesisHash, chainConfig)
-	}
-=======
 	// Override the chain config with provided settings.
 	var overrides core.ChainOverrides
 	if config.OverrideShanghai != nil {
 		overrides.OverrideShanghai = config.OverrideShanghai
 	}
-	eth.blockchain, err = core.NewBlockChain(chainDb, cacheConfig, config.Genesis, &overrides, eth.engine, vmConfig, eth.shouldPreserve, &config.TxLookupLimit)
+
+	checker := whitelist.NewService(10)
+
+	eth.blockchain, err = core.NewBlockChain(chainDb, cacheConfig, config.Genesis, &overrides, eth.engine, vmConfig, eth.shouldPreserve, &config.TxLookupLimit, checker)
 	if err != nil {
 		return nil, err
 	}
->>>>>>> ea9e62ca
+	eth.engine.VerifyHeader(eth.blockchain, eth.blockchain.CurrentHeader(), true) // TODO think on it
+
+	// BOR changes
+	eth.APIBackend.gpo.ProcessCache()
+	// BOR changes
+
 	eth.bloomIndexer.Start(eth.blockchain)
 
 	if config.TxPool.Journal != "" {
@@ -295,21 +254,6 @@
 		checkpoint = params.TrustedCheckpoints[eth.blockchain.Genesis().Hash()]
 	}
 	if eth.handler, err = newHandler(&handlerConfig{
-<<<<<<< HEAD
-		Database:           chainDb,
-		Chain:              eth.blockchain,
-		TxPool:             eth.txPool,
-		Merger:             merger,
-		Network:            config.NetworkId,
-		Sync:               config.SyncMode,
-		BloomCache:         uint64(cacheLimit),
-		EventMux:           eth.eventMux,
-		Checkpoint:         checkpoint,
-		EthAPI:             ethAPI,
-		PeerRequiredBlocks: config.PeerRequiredBlocks,
-		checker:            checker,
-		txArrivalWait:      eth.p2pServer.TxArrivalWait,
-=======
 		Database:       chainDb,
 		Chain:          eth.blockchain,
 		TxPool:         eth.txPool,
@@ -320,13 +264,25 @@
 		EventMux:       eth.eventMux,
 		Checkpoint:     checkpoint,
 		RequiredBlocks: config.RequiredBlocks,
->>>>>>> ea9e62ca
+		EthAPI:             ethAPI,
+		checker:            checker,
+		txArrivalWait:      eth.p2pServer.TxArrivalWait,
 	}); err != nil {
 		return nil, err
 	}
 
 	eth.miner = miner.New(eth, &config.Miner, eth.blockchain.Config(), eth.EventMux(), eth.engine, eth.isLocalBlock)
 	eth.miner.SetExtra(makeExtraData(config.Miner.ExtraData))
+
+	eth.APIBackend = &EthAPIBackend{stack.Config().ExtRPCEnabled(), stack.Config().AllowUnprotectedTxs, eth, nil}
+	if eth.APIBackend.allowUnprotectedTxs {
+		log.Info("Unprotected transactions allowed")
+	}
+	gpoParams := config.GPO
+	if gpoParams.Default == nil {
+		gpoParams.Default = config.Miner.GasPrice
+	}
+	eth.APIBackend.gpo = gasprice.NewOracle(eth.APIBackend, gpoParams)
 
 	// Setup DNS discovery iterators.
 	dnsclient := dnsdisc.NewClient(dnsdisc.Config{})
@@ -380,7 +336,7 @@
 
 	// BOR change starts
 	// set genesis to public filter api
-	publicFilterAPI := filters.NewPublicFilterAPI(s.APIBackend, false, 5*time.Minute, s.config.BorLogs)
+	publicFilterAPI := filters.NewFilterAPI(s.APIBackend, false, 5*time.Minute, s.config.BorLogs)
 	// avoiding constructor changed by introducing new method to set genesis
 	publicFilterAPI.SetChainConfig(s.blockchain.Config())
 	// BOR change ends
@@ -395,13 +351,7 @@
 			Service:   NewMinerAPI(s),
 		}, {
 			Namespace: "eth",
-<<<<<<< HEAD
-			Version:   "1.0",
 			Service:   publicFilterAPI, // BOR related change
-			Public:    true,
-=======
-			Service:   downloader.NewDownloaderAPI(s.handler.downloader, s.eventMux),
->>>>>>> ea9e62ca
 		}, {
 			Namespace: "admin",
 			Service:   NewAdminAPI(s),
@@ -419,7 +369,7 @@
 	s.blockchain.ResetWithGenesisBlock(gb)
 }
 
-func (s *Ethereum) PublicBlockChainAPI() *ethapi.PublicBlockChainAPI {
+func (s *Ethereum) PublicBlockChainAPI() *ethapi.BlockChainAPI {
 	return s.handler.ethAPI
 }
 
@@ -510,10 +460,8 @@
 		if threads == 0 {
 			threads = -1 // Disable the miner from within
 		}
-
 		th.SetThreads(threads)
 	}
-
 	// If the miner was not running, initialize it
 	if !s.IsMining() {
 		// Propagate the initial price point to the transaction pool
@@ -526,11 +474,8 @@
 		eb, err := s.Etherbase()
 		if err != nil {
 			log.Error("Cannot start mining without etherbase", "err", err)
-
 			return fmt.Errorf("etherbase missing: %v", err)
 		}
-<<<<<<< HEAD
-
 		// If personal endpoints are disabled, the server creating
 		// this Ethereum instance has already Authorized consensus.
 		if !s.authorized {
@@ -542,46 +487,28 @@
 					cli = c
 				}
 			}
-
 			if cli != nil {
 				wallet, err := s.accountManager.Find(accounts.Account{Address: eb})
 				if wallet == nil || err != nil {
 					log.Error("Etherbase account unavailable locally", "err", err)
-
 					return fmt.Errorf("signer missing: %v", err)
 				}
 
 				cli.Authorize(eb, wallet.SignData)
 			}
-
-			if bor, ok := s.engine.(*bor.Bor); ok {
-				wallet, err := s.accountManager.Find(accounts.Account{Address: eb})
-				if wallet == nil || err != nil {
-					log.Error("Etherbase account unavailable locally", "err", err)
-
-					return fmt.Errorf("signer missing: %v", err)
-				}
-
-				bor.Authorize(eb, wallet.SignData)
-			}
-=======
-		var cli *clique.Clique
-		if c, ok := s.engine.(*clique.Clique); ok {
-			cli = c
-		} else if cl, ok := s.engine.(*beacon.Beacon); ok {
-			if c, ok := cl.InnerEngine().(*clique.Clique); ok {
-				cli = c
-			}
-		}
-		if cli != nil {
+		}
+
+		if bor, ok := s.engine.(*bor.Bor); ok {
 			wallet, err := s.accountManager.Find(accounts.Account{Address: eb})
 			if wallet == nil || err != nil {
 				log.Error("Etherbase account unavailable locally", "err", err)
+
 				return fmt.Errorf("signer missing: %v", err)
 			}
-			cli.Authorize(eb, wallet.SignData)
->>>>>>> ea9e62ca
-		}
+
+			bor.Authorize(eb, wallet.SignData)
+		}
+
 		// If mining is started, we can disable the transaction rejection mechanism
 		// introduced to speed sync times.
 		atomic.StoreUint32(&s.handler.acceptTxs, 1)
@@ -626,7 +553,6 @@
 	mode, _ := s.handler.chainSync.modeAndLocalHead()
 	return mode
 }
-<<<<<<< HEAD
 
 // SetAuthorized sets the authorized bool variable
 // denoting that consensus has been authorized while creation
@@ -635,8 +561,6 @@
 	s.authorized = authorized
 	s.lock.Unlock()
 }
-=======
->>>>>>> ea9e62ca
 
 // Protocols returns all the currently configured
 // network protocols to start.
@@ -777,12 +701,9 @@
 	// closing consensus engine first, as miner has deps on it
 	s.engine.Close()
 	s.txPool.Stop()
+	s.miner.Close()
 	s.blockchain.Stop()
-<<<<<<< HEAD
-	s.miner.Close()
-=======
 	s.engine.Close()
->>>>>>> ea9e62ca
 
 	// Clean shutdown marker as the last thing before closing db
 	s.shutdownTracker.Stop()
