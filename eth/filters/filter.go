// Copyright 2014 The go-ethereum Authors
// This file is part of the go-ethereum library.
//
// The go-ethereum library is free software: you can redistribute it and/or modify
// it under the terms of the GNU Lesser General Public License as published by
// the Free Software Foundation, either version 3 of the License, or
// (at your option) any later version.
//
// The go-ethereum library is distributed in the hope that it will be useful,
// but WITHOUT ANY WARRANTY; without even the implied warranty of
// MERCHANTABILITY or FITNESS FOR A PARTICULAR PURPOSE. See the
// GNU Lesser General Public License for more details.
//
// You should have received a copy of the GNU Lesser General Public License
// along with the go-ethereum library. If not, see <http://www.gnu.org/licenses/>.

package filters

import (
	"context"
	"errors"
	"math/big"

	"github.com/ethereum/go-ethereum/common"
	"github.com/ethereum/go-ethereum/core/bloombits"
	"github.com/ethereum/go-ethereum/core/types"
	"github.com/ethereum/go-ethereum/rpc"
)

// Filter can be used to retrieve and filter logs.
type Filter struct {
	sys *FilterSystem

	addresses []common.Address
	topics    [][]common.Hash

	block      *common.Hash // Block hash if filtering a single block
	begin, end int64        // Range interval if filtering multiple blocks

	matcher *bloombits.Matcher
}

// NewRangeFilter creates a new filter which uses a bloom filter on blocks to
// figure out whether a particular block is interesting or not.
func (sys *FilterSystem) NewRangeFilter(begin, end int64, addresses []common.Address, topics [][]common.Hash) *Filter {
	// Flatten the address and topic filter clauses into a single bloombits filter
	// system. Since the bloombits are not positional, nil topics are permitted,
	// which get flattened into a nil byte slice.
	var filters [][][]byte

	if len(addresses) > 0 {
		filter := make([][]byte, len(addresses))
		for i, address := range addresses {
			filter[i] = address.Bytes()
		}

		filters = append(filters, filter)
	}

	for _, topicList := range topics {
		filter := make([][]byte, len(topicList))
		for i, topic := range topicList {
			filter[i] = topic.Bytes()
		}

		filters = append(filters, filter)
	}

	size, _ := sys.backend.BloomStatus()

	// Create a generic filter and convert it into a range filter
	filter := newFilter(sys, addresses, topics)

	filter.matcher = bloombits.NewMatcher(size, filters)
	filter.begin = begin
	filter.end = end

	return filter
}

// NewBlockFilter creates a new filter which directly inspects the contents of
// a block to figure out whether it is interesting or not.
func (sys *FilterSystem) NewBlockFilter(block common.Hash, addresses []common.Address, topics [][]common.Hash) *Filter {
	// Create a generic filter and convert it into a block filter
	filter := newFilter(sys, addresses, topics)
	filter.block = &block

	return filter
}

// newFilter creates a generic filter that can either filter based on a block hash,
// or based on range queries. The search criteria needs to be explicitly set.
func newFilter(sys *FilterSystem, addresses []common.Address, topics [][]common.Hash) *Filter {
	return &Filter{
		sys:       sys,
		addresses: addresses,
		topics:    topics,
	}
}

// Logs searches the blockchain for matching log entries, returning all from the
// first block that contains matches, updating the start of the filter accordingly.
func (f *Filter) Logs(ctx context.Context) ([]*types.Log, error) {
	// If we're doing singleton block filtering, execute and return
	if f.block != nil {
		header, err := f.sys.backend.HeaderByHash(ctx, *f.block)
		if err != nil {
			return nil, err
		}

		if header == nil {
			return nil, errors.New("unknown block")
		}

		return f.blockLogs(ctx, header)
	}
<<<<<<< HEAD
	// Short-cut if all we care about is pending logs
	if f.begin == rpc.PendingBlockNumber.Int64() {
		if f.end != rpc.PendingBlockNumber.Int64() {
			return nil, errors.New("invalid block range")
		}

		return f.pendingLogs()
	}
	// Figure out the limits of the filter range
	header, _ := f.sys.backend.HeaderByNumber(ctx, rpc.LatestBlockNumber)
	if header == nil {
		return nil, nil
	}
=======
>>>>>>> bed84606

	var (
		beginPending = f.begin == rpc.PendingBlockNumber.Int64()
		endPending   = f.end == rpc.PendingBlockNumber.Int64()
	)

<<<<<<< HEAD
=======
	// special case for pending logs
	if beginPending && !endPending {
		return nil, errors.New("invalid block range")
	}

	// Short-cut if all we care about is pending logs
	if beginPending && endPending {
		return f.pendingLogs(), nil
	}

>>>>>>> bed84606
	resolveSpecial := func(number int64) (int64, error) {
		var hdr *types.Header

		switch number {
		case rpc.LatestBlockNumber.Int64(), rpc.PendingBlockNumber.Int64():
			// we should return head here since we've already captured
			// that we need to get the pending logs in the pending boolean above
			hdr, _ = f.sys.backend.HeaderByNumber(ctx, rpc.LatestBlockNumber)
			if hdr == nil {
				return 0, errors.New("latest header not found")
			}
		case rpc.FinalizedBlockNumber.Int64():
			hdr, _ = f.sys.backend.HeaderByNumber(ctx, rpc.FinalizedBlockNumber)
			if hdr == nil {
				return 0, errors.New("finalized header not found")
			}
		case rpc.SafeBlockNumber.Int64():
			hdr, _ = f.sys.backend.HeaderByNumber(ctx, rpc.SafeBlockNumber)
			if hdr == nil {
				return 0, errors.New("safe header not found")
			}
		default:
			return number, nil
		}

		return hdr.Number.Int64(), nil
	}

	var err error
	// range query need to resolve the special begin/end block number
	if f.begin, err = resolveSpecial(f.begin); err != nil {
		return nil, err
	}

	if f.end, err = resolveSpecial(f.end); err != nil {
		return nil, err
	}

	logChan, errChan := f.rangeLogsAsync(ctx)
	var logs []*types.Log
	for {
		select {
		case log := <-logChan:
			logs = append(logs, log)
		case err := <-errChan:
			if err != nil {
				// if an error occurs during extraction, we do return the extracted data
				return logs, err
			}
			// Append the pending ones
			if endPending {
				pendingLogs := f.pendingLogs()
				logs = append(logs, pendingLogs...)
			}
			return logs, nil
		}
	}
}

// rangeLogsAsync retrieves block-range logs that match the filter criteria asynchronously,
// it creates and returns two channels: one for delivering log data, and one for reporting errors.
func (f *Filter) rangeLogsAsync(ctx context.Context) (chan *types.Log, chan error) {
	var (
		logChan = make(chan *types.Log)
		errChan = make(chan error)
	)

<<<<<<< HEAD
	if indexed := sections * size; indexed > uint64(f.begin) {
		if indexed > end {
			logs, err = f.indexedLogs(ctx, end)
		} else {
			logs, err = f.indexedLogs(ctx, indexed-1)
		}

		if err != nil {
			return logs, err
		}
	}

	rest, err := f.unindexedLogs(ctx, end)
	logs = append(logs, rest...)

	if pending {
		pendingLogs, err := f.pendingLogs()
		if err != nil {
			return nil, err
		}

		logs = append(logs, pendingLogs...)
	}

	return logs, err
=======
	go func() {
		defer func() {
			close(errChan)
			close(logChan)
		}()

		// Gather all indexed logs, and finish with non indexed ones
		var (
			end            = uint64(f.end)
			size, sections = f.sys.backend.BloomStatus()
			err            error
		)
		if indexed := sections * size; indexed > uint64(f.begin) {
			if indexed > end {
				indexed = end + 1
			}
			if err = f.indexedLogs(ctx, indexed-1, logChan); err != nil {
				errChan <- err
				return
			}
		}

		if err := f.unindexedLogs(ctx, end, logChan); err != nil {
			errChan <- err
			return
		}

		errChan <- nil
	}()

	return logChan, errChan
>>>>>>> bed84606
}

// indexedLogs returns the logs matching the filter criteria based on the bloom
// bits indexed available locally or via the network.
func (f *Filter) indexedLogs(ctx context.Context, end uint64, logChan chan *types.Log) error {
	// Create a matcher session and request servicing from the backend
	matches := make(chan uint64, 64)

	session, err := f.matcher.Start(ctx, uint64(f.begin), end, matches)
	if err != nil {
		return err
	}
	defer session.Close()

	f.sys.backend.ServiceFilter(ctx, session)

	for {
		select {
		case number, ok := <-matches:
			// Abort if all matches have been fulfilled
			if !ok {
				err := session.Error()
				if err == nil {
					f.begin = int64(end) + 1
				}
<<<<<<< HEAD

				return logs, err
=======
				return err
>>>>>>> bed84606
			}

			f.begin = int64(number) + 1

			// Retrieve the suggested block and pull any truly matching logs
			header, err := f.sys.backend.HeaderByNumber(ctx, rpc.BlockNumber(number))
			if header == nil || err != nil {
				return err
			}

			found, err := f.checkMatches(ctx, header)
			if err != nil {
				return err
			}
			for _, log := range found {
				logChan <- log
			}
<<<<<<< HEAD

			logs = append(logs, found...)
=======
>>>>>>> bed84606

		case <-ctx.Done():
			return ctx.Err()
		}
	}
}

// unindexedLogs returns the logs matching the filter criteria based on raw block
// iteration and bloom matching.
func (f *Filter) unindexedLogs(ctx context.Context, end uint64, logChan chan *types.Log) error {
	for ; f.begin <= int64(end); f.begin++ {
<<<<<<< HEAD
		if f.begin%10 == 0 && ctx.Err() != nil {
			return logs, ctx.Err()
		}

=======
>>>>>>> bed84606
		header, err := f.sys.backend.HeaderByNumber(ctx, rpc.BlockNumber(f.begin))
		if header == nil || err != nil {
			return err
		}

		found, err := f.blockLogs(ctx, header)
		if err != nil {
			return err
		}
		for _, log := range found {
			select {
			case logChan <- log:
			case <-ctx.Done():
				return ctx.Err()
			}
		}
<<<<<<< HEAD

		logs = append(logs, found...)
	}

	return logs, nil
=======
	}
	return nil
>>>>>>> bed84606
}

// blockLogs returns the logs matching the filter criteria within a single block.
func (f *Filter) blockLogs(ctx context.Context, header *types.Header) ([]*types.Log, error) {
	if bloomFilter(header.Bloom, f.addresses, f.topics) {
		return f.checkMatches(ctx, header)
	}

	return nil, nil
}

// checkMatches checks if the receipts belonging to the given header contain any log events that
// match the filter criteria. This function is called when the bloom filter signals a potential match.
// skipFilter signals all logs of the given block are requested.
func (f *Filter) checkMatches(ctx context.Context, header *types.Header) ([]*types.Log, error) {
	hash := header.Hash()
	// Logs in cache are partially filled with context data
	// such as tx index, block hash, etc.
	// Notably tx hash is NOT filled in because it needs
	// access to block body data.
	cached, err := f.sys.cachedLogElem(ctx, hash, header.Number.Uint64())
	if err != nil {
		return nil, err
	}

	logs := filterLogs(cached.logs, nil, nil, f.addresses, f.topics)
	if len(logs) == 0 {
		return nil, nil
	}
	// Most backends will deliver un-derived logs, but check nevertheless.
	if len(logs) > 0 && logs[0].TxHash != (common.Hash{}) {
		return logs, nil
	}

	body, err := f.sys.cachedGetBody(ctx, cached, hash, header.Number.Uint64())
	if err != nil {
		return nil, err
	}

	for i, log := range logs {
		// Copy log not to modify cache elements
		logcopy := *log
		logcopy.TxHash = body.Transactions[logcopy.TxIndex].Hash()
		logs[i] = &logcopy
	}

	return logs, nil
}

// pendingLogs returns the logs matching the filter criteria within the pending block.
func (f *Filter) pendingLogs() []*types.Log {
	block, receipts := f.sys.backend.PendingBlockAndReceipts()
	if block == nil || receipts == nil {
		return nil
	}
	if bloomFilter(block.Bloom(), f.addresses, f.topics) {
		var unfiltered []*types.Log
		for _, r := range receipts {
			unfiltered = append(unfiltered, r.Logs...)
		}
<<<<<<< HEAD

		return filterLogs(unfiltered, nil, nil, f.addresses, f.topics), nil
	}

	return nil, nil
=======
		return filterLogs(unfiltered, nil, nil, f.addresses, f.topics)
	}
	return nil
>>>>>>> bed84606
}

func includes(addresses []common.Address, a common.Address) bool {
	for _, addr := range addresses {
		if addr == a {
			return true
		}
	}

	return false
}

// filterLogs creates a slice of logs matching the given criteria.
func filterLogs(logs []*types.Log, fromBlock, toBlock *big.Int, addresses []common.Address, topics [][]common.Hash) []*types.Log {
	var ret []*types.Log
Logs:
	for _, log := range logs {
		if fromBlock != nil && fromBlock.Int64() >= 0 && fromBlock.Uint64() > log.BlockNumber {
			continue
		}
		if toBlock != nil && toBlock.Int64() >= 0 && toBlock.Uint64() < log.BlockNumber {
			continue
		}

		if len(addresses) > 0 && !includes(addresses, log.Address) {
			continue
		}
		// If the to filtered topics is greater than the amount of topics in logs, skip.
		if len(topics) > len(log.Topics) {
			continue
		}
		for i, sub := range topics {
			match := len(sub) == 0 // empty rule set == wildcard
			for _, topic := range sub {
				if log.Topics[i] == topic {
					match = true
					break
				}
			}
			if !match {
				continue Logs
			}
		}
		ret = append(ret, log)
	}

	return ret
}

func bloomFilter(bloom types.Bloom, addresses []common.Address, topics [][]common.Hash) bool {
	if len(addresses) > 0 {
		var included bool

		for _, addr := range addresses {
			if types.BloomLookup(bloom, addr) {
				included = true
				break
			}
		}

		if !included {
			return false
		}
	}

	for _, sub := range topics {
		included := len(sub) == 0 // empty rule set == wildcard

		for _, topic := range sub {
			if types.BloomLookup(bloom, topic) {
				included = true
				break
			}
		}

		if !included {
			return false
		}
	}

	return true
}<|MERGE_RESOLUTION|>--- conflicted
+++ resolved
@@ -114,30 +114,12 @@
 
 		return f.blockLogs(ctx, header)
 	}
-<<<<<<< HEAD
-	// Short-cut if all we care about is pending logs
-	if f.begin == rpc.PendingBlockNumber.Int64() {
-		if f.end != rpc.PendingBlockNumber.Int64() {
-			return nil, errors.New("invalid block range")
-		}
-
-		return f.pendingLogs()
-	}
-	// Figure out the limits of the filter range
-	header, _ := f.sys.backend.HeaderByNumber(ctx, rpc.LatestBlockNumber)
-	if header == nil {
-		return nil, nil
-	}
-=======
->>>>>>> bed84606
 
 	var (
 		beginPending = f.begin == rpc.PendingBlockNumber.Int64()
 		endPending   = f.end == rpc.PendingBlockNumber.Int64()
 	)
 
-<<<<<<< HEAD
-=======
 	// special case for pending logs
 	if beginPending && !endPending {
 		return nil, errors.New("invalid block range")
@@ -148,7 +130,6 @@
 		return f.pendingLogs(), nil
 	}
 
->>>>>>> bed84606
 	resolveSpecial := func(number int64) (int64, error) {
 		var hdr *types.Header
 
@@ -216,33 +197,6 @@
 		errChan = make(chan error)
 	)
 
-<<<<<<< HEAD
-	if indexed := sections * size; indexed > uint64(f.begin) {
-		if indexed > end {
-			logs, err = f.indexedLogs(ctx, end)
-		} else {
-			logs, err = f.indexedLogs(ctx, indexed-1)
-		}
-
-		if err != nil {
-			return logs, err
-		}
-	}
-
-	rest, err := f.unindexedLogs(ctx, end)
-	logs = append(logs, rest...)
-
-	if pending {
-		pendingLogs, err := f.pendingLogs()
-		if err != nil {
-			return nil, err
-		}
-
-		logs = append(logs, pendingLogs...)
-	}
-
-	return logs, err
-=======
 	go func() {
 		defer func() {
 			close(errChan)
@@ -274,7 +228,6 @@
 	}()
 
 	return logChan, errChan
->>>>>>> bed84606
 }
 
 // indexedLogs returns the logs matching the filter criteria based on the bloom
@@ -300,12 +253,7 @@
 				if err == nil {
 					f.begin = int64(end) + 1
 				}
-<<<<<<< HEAD
-
-				return logs, err
-=======
 				return err
->>>>>>> bed84606
 			}
 
 			f.begin = int64(number) + 1
@@ -323,11 +271,6 @@
 			for _, log := range found {
 				logChan <- log
 			}
-<<<<<<< HEAD
-
-			logs = append(logs, found...)
-=======
->>>>>>> bed84606
 
 		case <-ctx.Done():
 			return ctx.Err()
@@ -339,13 +282,6 @@
 // iteration and bloom matching.
 func (f *Filter) unindexedLogs(ctx context.Context, end uint64, logChan chan *types.Log) error {
 	for ; f.begin <= int64(end); f.begin++ {
-<<<<<<< HEAD
-		if f.begin%10 == 0 && ctx.Err() != nil {
-			return logs, ctx.Err()
-		}
-
-=======
->>>>>>> bed84606
 		header, err := f.sys.backend.HeaderByNumber(ctx, rpc.BlockNumber(f.begin))
 		if header == nil || err != nil {
 			return err
@@ -362,16 +298,8 @@
 				return ctx.Err()
 			}
 		}
-<<<<<<< HEAD
-
-		logs = append(logs, found...)
-	}
-
-	return logs, nil
-=======
 	}
 	return nil
->>>>>>> bed84606
 }
 
 // blockLogs returns the logs matching the filter criteria within a single block.
@@ -432,17 +360,9 @@
 		for _, r := range receipts {
 			unfiltered = append(unfiltered, r.Logs...)
 		}
-<<<<<<< HEAD
-
-		return filterLogs(unfiltered, nil, nil, f.addresses, f.topics), nil
-	}
-
-	return nil, nil
-=======
 		return filterLogs(unfiltered, nil, nil, f.addresses, f.topics)
 	}
 	return nil
->>>>>>> bed84606
 }
 
 func includes(addresses []common.Address, a common.Address) bool {
