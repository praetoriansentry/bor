--- conflicted
+++ resolved
@@ -69,15 +69,8 @@
 		for {
 			select {
 			case h := <-stateSyncData:
-<<<<<<< HEAD
-
-				// nolint : gosimple
-				if crit.ID == h.ID || bytes.Compare(crit.Contract.Bytes(), h.Contract.Bytes()) == 0 ||
-					(crit.ID == 0 && crit.Contract == common.Address{}) {
-=======
 				if h != nil && (crit.ID == h.ID || crit.Contract == h.Contract ||
 					(crit.ID == 0 && crit.Contract == common.Address{})) {
->>>>>>> b4cc1f65
 					notifier.Notify(rpcSub.ID, h)
 				}
 			case <-rpcSub.Err():
