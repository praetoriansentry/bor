// Copyright 2015 The go-ethereum Authors
// This file is part of the go-ethereum library.
//
// The go-ethereum library is free software: you can redistribute it and/or modify
// it under the terms of the GNU Lesser General Public License as published by
// the Free Software Foundation, either version 3 of the License, or
// (at your option) any later version.
//
// The go-ethereum library is distributed in the hope that it will be useful,
// but WITHOUT ANY WARRANTY; without even the implied warranty of
// MERCHANTABILITY or FITNESS FOR A PARTICULAR PURPOSE. See the
// GNU Lesser General Public License for more details.
//
// You should have received a copy of the GNU Lesser General Public License
// along with the go-ethereum library. If not, see <http://www.gnu.org/licenses/>.

package node

import (
	"context"
	"fmt"
	"strings"
	"time"

	"github.com/ethereum/go-ethereum/common/hexutil"
	"github.com/ethereum/go-ethereum/crypto"
	"github.com/ethereum/go-ethereum/internal/debug"
	"github.com/ethereum/go-ethereum/log"
	"github.com/ethereum/go-ethereum/p2p"
	"github.com/ethereum/go-ethereum/p2p/enode"
	"github.com/ethereum/go-ethereum/rpc"
)

// apis returns the collection of built-in RPC APIs.
func (n *Node) apis() []rpc.API {
	return []rpc.API{
		{
			Namespace: "admin",
			Service:   &adminAPI{n},
		}, {
			Namespace: "debug",
			Service:   debug.Handler,
		}, {
			Namespace: "web3",
			Service:   &web3API{n},
		},
	}
}

// adminAPI is the collection of administrative API methods exposed over
// both secure and unsecure RPC channels.
type adminAPI struct {
	node *Node // Node interfaced by this API
}

// This function sets the param maxPeers for the node. If there are excess peers attached to the node, it will remove the difference.
func (api *privateAdminAPI) SetMaxPeers(maxPeers int) (bool, error) {
	// Make sure the server is running, fail otherwise
	server := api.node.Server()
	if server == nil {
		return false, ErrNodeStopped
	}

	server.SetMaxPeers(maxPeers)

	return true, nil
}

// This function gets the maxPeers param for the node.
func (api *privateAdminAPI) GetMaxPeers() (int, error) {
	// Make sure the server is running, fail otherwise
	server := api.node.Server()
	if server == nil {
		return 0, ErrNodeStopped
	}

	return server.MaxPeers, nil
}

// AddPeer requests connecting to a remote node, and also maintaining the new
// connection at all times, even reconnecting if it is lost.
func (api *adminAPI) AddPeer(url string) (bool, error) {
	// Make sure the server is running, fail otherwise
	server := api.node.Server()
	if server == nil {
		return false, ErrNodeStopped
	}
	// Try to add the url as a static peer and return
	node, err := enode.Parse(enode.ValidSchemes, url)
	if err != nil {
		return false, fmt.Errorf("invalid enode: %v", err)
	}
	server.AddPeer(node)
	return true, nil
}

// RemovePeer disconnects from a remote node if the connection exists
func (api *adminAPI) RemovePeer(url string) (bool, error) {
	// Make sure the server is running, fail otherwise
	server := api.node.Server()
	if server == nil {
		return false, ErrNodeStopped
	}
	// Try to remove the url as a static peer and return
	node, err := enode.Parse(enode.ValidSchemes, url)
	if err != nil {
		return false, fmt.Errorf("invalid enode: %v", err)
	}
	server.RemovePeer(node)
	return true, nil
}

// AddTrustedPeer allows a remote node to always connect, even if slots are full
func (api *adminAPI) AddTrustedPeer(url string) (bool, error) {
	// Make sure the server is running, fail otherwise
	server := api.node.Server()
	if server == nil {
		return false, ErrNodeStopped
	}
	node, err := enode.Parse(enode.ValidSchemes, url)
	if err != nil {
		return false, fmt.Errorf("invalid enode: %v", err)
	}
	server.AddTrustedPeer(node)
	return true, nil
}

// RemoveTrustedPeer removes a remote node from the trusted peer set, but it
// does not disconnect it automatically.
func (api *adminAPI) RemoveTrustedPeer(url string) (bool, error) {
	// Make sure the server is running, fail otherwise
	server := api.node.Server()
	if server == nil {
		return false, ErrNodeStopped
	}
	node, err := enode.Parse(enode.ValidSchemes, url)
	if err != nil {
		return false, fmt.Errorf("invalid enode: %v", err)
	}
	server.RemoveTrustedPeer(node)
	return true, nil
}

// PeerEvents creates an RPC subscription which receives peer events from the
// node's p2p.Server
func (api *adminAPI) PeerEvents(ctx context.Context) (*rpc.Subscription, error) {
	// Make sure the server is running, fail otherwise
	server := api.node.Server()
	if server == nil {
		return nil, ErrNodeStopped
	}

	// Create the subscription
	notifier, supported := rpc.NotifierFromContext(ctx)
	if !supported {
		return nil, rpc.ErrNotificationsUnsupported
	}
	rpcSub := notifier.CreateSubscription()

	go func() {
		events := make(chan *p2p.PeerEvent)
		sub := server.SubscribeEvents(events)
		defer sub.Unsubscribe()

		for {
			select {
			case event := <-events:
				notifier.Notify(rpcSub.ID, event)
			case <-sub.Err():
				return
			case <-rpcSub.Err():
				return
			case <-notifier.Closed():
				return
			}
		}
	}()

	return rpcSub, nil
}

// StartHTTP starts the HTTP RPC API server.
func (api *adminAPI) StartHTTP(host *string, port *int, cors *string, apis *string, vhosts *string) (bool, error) {
	api.node.lock.Lock()
	defer api.node.lock.Unlock()

	// Determine host and port.
	if host == nil {
		h := DefaultHTTPHost
		if api.node.config.HTTPHost != "" {
			h = api.node.config.HTTPHost
		}
		host = &h
	}
	if port == nil {
		port = &api.node.config.HTTPPort
	}

	// Determine config.
	config := httpConfig{
		CorsAllowedOrigins: api.node.config.HTTPCors,
		Vhosts:             api.node.config.HTTPVirtualHosts,
		Modules:            api.node.config.HTTPModules,
	}
	if cors != nil {
		config.CorsAllowedOrigins = nil
		for _, origin := range strings.Split(*cors, ",") {
			config.CorsAllowedOrigins = append(config.CorsAllowedOrigins, strings.TrimSpace(origin))
		}
	}
	if vhosts != nil {
		config.Vhosts = nil
		for _, vhost := range strings.Split(*host, ",") {
			config.Vhosts = append(config.Vhosts, strings.TrimSpace(vhost))
		}
	}
	if apis != nil {
		config.Modules = nil
		for _, m := range strings.Split(*apis, ",") {
			config.Modules = append(config.Modules, strings.TrimSpace(m))
		}
	}

	if err := api.node.http.setListenAddr(*host, *port); err != nil {
		return false, err
	}
	if err := api.node.http.enableRPC(api.node.rpcAPIs, config); err != nil {
		return false, err
	}
	if err := api.node.http.start(); err != nil {
		return false, err
	}
	return true, nil
}

// StartRPC starts the HTTP RPC API server.
// Deprecated: use StartHTTP instead.
func (api *adminAPI) StartRPC(host *string, port *int, cors *string, apis *string, vhosts *string) (bool, error) {
	log.Warn("Deprecation warning", "method", "admin.StartRPC", "use-instead", "admin.StartHTTP")
	return api.StartHTTP(host, port, cors, apis, vhosts)
}

// StopHTTP shuts down the HTTP server.
func (api *adminAPI) StopHTTP() (bool, error) {
	api.node.http.stop()
	return true, nil
}

// StopRPC shuts down the HTTP server.
// Deprecated: use StopHTTP instead.
func (api *adminAPI) StopRPC() (bool, error) {
	log.Warn("Deprecation warning", "method", "admin.StopRPC", "use-instead", "admin.StopHTTP")
	return api.StopHTTP()
}

// StartWS starts the websocket RPC API server.
func (api *adminAPI) StartWS(host *string, port *int, allowedOrigins *string, apis *string) (bool, error) {
	api.node.lock.Lock()
	defer api.node.lock.Unlock()

	// Determine host and port.
	if host == nil {
		h := DefaultWSHost
		if api.node.config.WSHost != "" {
			h = api.node.config.WSHost
		}
		host = &h
	}
	if port == nil {
		port = &api.node.config.WSPort
	}

	// Determine config.
	config := wsConfig{
		Modules: api.node.config.WSModules,
		Origins: api.node.config.WSOrigins,
		// ExposeAll: api.node.config.WSExposeAll,
	}
	if apis != nil {
		config.Modules = nil
		for _, m := range strings.Split(*apis, ",") {
			config.Modules = append(config.Modules, strings.TrimSpace(m))
		}
	}
	if allowedOrigins != nil {
		config.Origins = nil
		for _, origin := range strings.Split(*allowedOrigins, ",") {
			config.Origins = append(config.Origins, strings.TrimSpace(origin))
		}
	}

	// Enable WebSocket on the server.
	server := api.node.wsServerForPort(*port, false)
	if err := server.setListenAddr(*host, *port); err != nil {
		return false, err
	}
<<<<<<< HEAD
	openApis, _ := api.node.GetAPIs()
=======
	openApis, _ := api.node.getAPIs()
>>>>>>> ea9e62ca
	if err := server.enableWS(openApis, config); err != nil {
		return false, err
	}
	if err := server.start(); err != nil {
		return false, err
	}
	api.node.http.log.Info("WebSocket endpoint opened", "url", api.node.WSEndpoint())
	return true, nil
}

// StopWS terminates all WebSocket servers.
func (api *adminAPI) StopWS() (bool, error) {
	api.node.http.stopWS()
	api.node.ws.stop()
	return true, nil
}

// Peers retrieves all the information we know about each individual peer at the
// protocol granularity.
func (api *adminAPI) Peers() ([]*p2p.PeerInfo, error) {
	server := api.node.Server()
	if server == nil {
		return nil, ErrNodeStopped
	}
	return server.PeersInfo(), nil
}

// NodeInfo retrieves all the information we know about the host node at the
// protocol granularity.
func (api *adminAPI) NodeInfo() (*p2p.NodeInfo, error) {
	server := api.node.Server()
	if server == nil {
		return nil, ErrNodeStopped
	}
	return server.NodeInfo(), nil
}

// Datadir retrieves the current data directory the node is using.
func (api *adminAPI) Datadir() string {
	return api.node.DataDir()
}

// web3API offers helper utils
type web3API struct {
	stack *Node
}

// ClientVersion returns the node name
func (s *web3API) ClientVersion() string {
	return s.stack.Server().Name
}

// Sha3 applies the ethereum sha3 implementation on the input.
// It assumes the input is hex encoded.
func (s *web3API) Sha3(input hexutil.Bytes) hexutil.Bytes {
	return crypto.Keccak256(input)
}

type ExecutionPoolSize struct {
	HttpLimit int
	WSLimit   int
}

type ExecutionPoolRequestTimeout struct {
	HttpLimit time.Duration
	WSLimit   time.Duration
}

func (api *privateAdminAPI) GetExecutionPoolSize() *ExecutionPoolSize {
	var httpLimit int
	if api.node.http.host != "" {
		httpLimit = api.node.http.httpHandler.Load().(*rpcHandler).server.GetExecutionPoolSize()
	}

	var wsLimit int
	if api.node.ws.host != "" {
		wsLimit = api.node.ws.wsHandler.Load().(*rpcHandler).server.GetExecutionPoolSize()
	}

	executionPoolSize := &ExecutionPoolSize{
		HttpLimit: httpLimit,
		WSLimit:   wsLimit,
	}

	return executionPoolSize
}

func (api *privateAdminAPI) GetExecutionPoolRequestTimeout() *ExecutionPoolRequestTimeout {
	var httpLimit time.Duration
	if api.node.http.host != "" {
		httpLimit = api.node.http.httpHandler.Load().(*rpcHandler).server.GetExecutionPoolRequestTimeout()
	}

	var wsLimit time.Duration
	if api.node.ws.host != "" {
		wsLimit = api.node.ws.wsHandler.Load().(*rpcHandler).server.GetExecutionPoolRequestTimeout()
	}

	executionPoolRequestTimeout := &ExecutionPoolRequestTimeout{
		HttpLimit: httpLimit,
		WSLimit:   wsLimit,
	}

	return executionPoolRequestTimeout
}

// func (api *privateAdminAPI) SetWSExecutionPoolRequestTimeout(n int) *ExecutionPoolRequestTimeout {
// 	if api.node.ws.host != "" {
// 		api.node.ws.wsConfig.executionPoolRequestTimeout = time.Duration(n) * time.Millisecond
// 		api.node.ws.wsHandler.Load().(*rpcHandler).server.SetExecutionPoolRequestTimeout(time.Duration(n) * time.Millisecond)
// 		log.Warn("updating ws execution pool request timeout", "timeout", n)
// 	}

// 	return api.GetExecutionPoolRequestTimeout()
// }

// func (api *privateAdminAPI) SetHttpExecutionPoolRequestTimeout(n int) *ExecutionPoolRequestTimeout {
// 	if api.node.http.host != "" {
// 		api.node.http.httpConfig.executionPoolRequestTimeout = time.Duration(n) * time.Millisecond
// 		api.node.http.httpHandler.Load().(*rpcHandler).server.SetExecutionPoolRequestTimeout(time.Duration(n) * time.Millisecond)
// 		log.Warn("updating http execution pool request timeout", "timeout", n)
// 	}

// 	return api.GetExecutionPoolRequestTimeout()
// }

func (api *privateAdminAPI) SetWSExecutionPoolSize(n int) *ExecutionPoolSize {
	if api.node.ws.host != "" {
		api.node.ws.wsConfig.executionPoolSize = uint64(n)
		api.node.ws.wsHandler.Load().(*rpcHandler).server.SetExecutionPoolSize(n)
		log.Warn("updating ws execution pool size", "threads", n)
	}

	return api.GetExecutionPoolSize()
}

func (api *privateAdminAPI) SetHttpExecutionPoolSize(n int) *ExecutionPoolSize {
	if api.node.http.host != "" {
		api.node.http.httpConfig.executionPoolSize = uint64(n)
		api.node.http.httpHandler.Load().(*rpcHandler).server.SetExecutionPoolSize(n)
		log.Warn("updating http execution pool size", "threads", n)
	}

	return api.GetExecutionPoolSize()
}<|MERGE_RESOLUTION|>--- conflicted
+++ resolved
@@ -54,7 +54,7 @@
 }
 
 // This function sets the param maxPeers for the node. If there are excess peers attached to the node, it will remove the difference.
-func (api *privateAdminAPI) SetMaxPeers(maxPeers int) (bool, error) {
+func (api *adminAPI) SetMaxPeers(maxPeers int) (bool, error) {
 	// Make sure the server is running, fail otherwise
 	server := api.node.Server()
 	if server == nil {
@@ -67,7 +67,7 @@
 }
 
 // This function gets the maxPeers param for the node.
-func (api *privateAdminAPI) GetMaxPeers() (int, error) {
+func (api *adminAPI) GetMaxPeers() (int, error) {
 	// Make sure the server is running, fail otherwise
 	server := api.node.Server()
 	if server == nil {
@@ -294,11 +294,7 @@
 	if err := server.setListenAddr(*host, *port); err != nil {
 		return false, err
 	}
-<<<<<<< HEAD
-	openApis, _ := api.node.GetAPIs()
-=======
 	openApis, _ := api.node.getAPIs()
->>>>>>> ea9e62ca
 	if err := server.enableWS(openApis, config); err != nil {
 		return false, err
 	}
@@ -367,7 +363,7 @@
 	WSLimit   time.Duration
 }
 
-func (api *privateAdminAPI) GetExecutionPoolSize() *ExecutionPoolSize {
+func (api *adminAPI) GetExecutionPoolSize() *ExecutionPoolSize {
 	var httpLimit int
 	if api.node.http.host != "" {
 		httpLimit = api.node.http.httpHandler.Load().(*rpcHandler).server.GetExecutionPoolSize()
@@ -386,7 +382,7 @@
 	return executionPoolSize
 }
 
-func (api *privateAdminAPI) GetExecutionPoolRequestTimeout() *ExecutionPoolRequestTimeout {
+func (api *adminAPI) GetExecutionPoolRequestTimeout() *ExecutionPoolRequestTimeout {
 	var httpLimit time.Duration
 	if api.node.http.host != "" {
 		httpLimit = api.node.http.httpHandler.Load().(*rpcHandler).server.GetExecutionPoolRequestTimeout()
@@ -425,7 +421,7 @@
 // 	return api.GetExecutionPoolRequestTimeout()
 // }
 
-func (api *privateAdminAPI) SetWSExecutionPoolSize(n int) *ExecutionPoolSize {
+func (api *adminAPI) SetWSExecutionPoolSize(n int) *ExecutionPoolSize {
 	if api.node.ws.host != "" {
 		api.node.ws.wsConfig.executionPoolSize = uint64(n)
 		api.node.ws.wsHandler.Load().(*rpcHandler).server.SetExecutionPoolSize(n)
@@ -435,7 +431,7 @@
 	return api.GetExecutionPoolSize()
 }
 
-func (api *privateAdminAPI) SetHttpExecutionPoolSize(n int) *ExecutionPoolSize {
+func (api *adminAPI) SetHttpExecutionPoolSize(n int) *ExecutionPoolSize {
 	if api.node.http.host != "" {
 		api.node.http.httpConfig.executionPoolSize = uint64(n)
 		api.node.http.httpHandler.Load().(*rpcHandler).server.SetExecutionPoolSize(n)
