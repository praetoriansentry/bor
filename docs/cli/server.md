# Server

The ```bor server``` command runs the Bor client.

## Options

- ```chain```: Name of the chain to sync ('mumbai', 'mainnet') or path to a genesis file (default: mainnet)

- ```identity```: Name/Identity of the node

- ```verbosity```: Logging verbosity for the server (5=trace|4=debug|3=info|2=warn|1=error|0=crit), default = 3 (default: 3)

- ```log-level```: Log level for the server (trace|debug|info|warn|error|crit), will be deprecated soon. Use verbosity instead

- ```datadir```: Path of the data directory to store information

- ```vmdebug```: Record information useful for VM and contract debugging (default: false)

- ```datadir.ancient```: Data directory for ancient chain segments (default = inside chaindata)

- ```keystore```: Path of the directory where keystores are located

- ```rpc.batchlimit```: Maximum number of messages in a batch (default=100, use 0 for no limits) (default: 100)

- ```rpc.returndatalimit```: Maximum size (in bytes) a result of an rpc request could have (default=100000, use 0 for no limits) (default: 100000)

<<<<<<< HEAD
- ```config```: File for the config file
=======
- ```config```: Path to the TOML configuration file
>>>>>>> 7f275a4f

- ```syncmode```: Blockchain sync mode (only "full" sync supported) (default: full)

- ```gcmode```: Blockchain garbage collection mode ("full", "archive") (default: full)

- ```eth.requiredblocks```: Comma separated block number-to-hash mappings to require for peering (<number>=<hash>)

- ```snapshot```: Enables the snapshot-database mode (default: true)

- ```bor.logs```: Enables bor log retrieval (default: false)

- ```bor.heimdall```: URL of Heimdall service (default: http://localhost:1317)

- ```bor.withoutheimdall```: Run without Heimdall service (for testing purpose) (default: false)

- ```bor.devfakeauthor```: Run miner without validator set authorization [dev mode] : Use with '--bor.withoutheimdall' (default: false)

- ```bor.heimdallgRPC```: Address of Heimdall gRPC service

- ```bor.runheimdall```: Run Heimdall service as a child process (default: false)

- ```bor.runheimdallargs```: Arguments to pass to Heimdall service

- ```bor.useheimdallapp```: Use child heimdall process to fetch data, Only works when bor.runheimdall is true (default: false)

- ```ethstats```: Reporting URL of a ethstats service (nodename:secret@host:port)

- ```gpo.blocks```: Number of recent blocks to check for gas prices (default: 20)

- ```gpo.percentile```: Suggested gas price is the given percentile of a set of recent transaction gas prices (default: 60)

- ```gpo.maxheaderhistory```: Maximum header history of gasprice oracle (default: 1024)

- ```gpo.maxblockhistory```: Maximum block history of gasprice oracle (default: 1024)

- ```gpo.maxprice```: Maximum gas price will be recommended by gpo (default: 5000000000000)

- ```gpo.ignoreprice```: Gas price below which gpo will ignore transactions (default: 2)

- ```disable-bor-wallet```: Disable the personal wallet endpoints (default: true)

- ```grpc.addr```: Address and port to bind the GRPC server (default: :3131)

- ```dev```: Enable developer mode with ephemeral proof-of-authority network and a pre-funded developer account, mining enabled (default: false)

- ```dev.period```: Block period to use in developer mode (0 = mine only if transaction pending) (default: 0)

- ```dev.gaslimit```: Initial block gas limit (default: 11500000)

- ```pprof```: Enable the pprof HTTP server (default: false)

- ```pprof.port```: pprof HTTP server listening port (default: 6060)

- ```pprof.addr```: pprof HTTP server listening interface (default: 127.0.0.1)

- ```pprof.memprofilerate```: Turn on memory profiling with the given rate (default: 524288)

- ```pprof.blockprofilerate```: Turn on block profiling with the given rate (default: 0)

### Account Management Options

- ```unlock```: Comma separated list of accounts to unlock

- ```password```: Password file to use for non-interactive password input

- ```allow-insecure-unlock```: Allow insecure account unlocking when account-related RPCs are exposed by http (default: false)

- ```lightkdf```: Reduce key-derivation RAM & CPU usage at some expense of KDF strength (default: false)

### Cache Options

- ```cache```: Megabytes of memory allocated to internal caching (default: 1024)

- ```cache.database```: Percentage of cache memory allowance to use for database io (default: 50)

- ```cache.trie```: Percentage of cache memory allowance to use for trie caching (default: 15)

- ```cache.trie.journal```: Disk journal directory for trie cache to survive node restarts (default: triecache)

- ```cache.trie.rejournal```: Time interval to regenerate the trie cache journal (default: 1h0m0s)

- ```cache.gc```: Percentage of cache memory allowance to use for trie pruning (default: 25)

- ```cache.snapshot```: Percentage of cache memory allowance to use for snapshot caching (default: 10)

- ```cache.noprefetch```: Disable heuristic state prefetch during block import (less CPU and disk IO, more time waiting for data) (default: false)

- ```cache.preimages```: Enable recording the SHA3/keccak preimages of trie keys (default: false)

- ```cache.triesinmemory```: Number of block states (tries) to keep in memory (default = 128) (default: 128)

- ```txlookuplimit```: Number of recent blocks to maintain transactions index for (default: 2350000)

- ```fdlimit```: Raise the open file descriptor resource limit (default = system fd limit) (default: 0)

### JsonRPC Options

- ```rpc.gascap```: Sets a cap on gas that can be used in eth_call/estimateGas (0=infinite) (default: 50000000)

- ```rpc.evmtimeout```: Sets a timeout used for eth_call (0=infinite) (default: 5s)

- ```rpc.txfeecap```: Sets a cap on transaction fee (in ether) that can be sent via the RPC APIs (0 = no cap) (default: 5)

- ```rpc.allow-unprotected-txs```: Allow for unprotected (non EIP155 signed) transactions to be submitted via RPC (default: false)

- ```ipcdisable```: Disable the IPC-RPC server (default: false)

- ```ipcpath```: Filename for IPC socket/pipe within the datadir (explicit paths escape it)

- ```authrpc.jwtsecret```: Path to a JWT secret to use for authenticated RPC endpoints

- ```authrpc.addr```: Listening address for authenticated APIs (default: localhost)

- ```authrpc.port```: Listening port for authenticated APIs (default: 8551)

- ```authrpc.vhosts```: Comma separated list of virtual hostnames from which to accept requests (server enforced). Accepts '*' wildcard. (default: localhost)

- ```http.corsdomain```: Comma separated list of domains from which to accept cross origin requests (browser enforced) (default: localhost)

- ```http.vhosts```: Comma separated list of virtual hostnames from which to accept requests (server enforced). Accepts '*' wildcard. (default: localhost)

- ```ws.origins```: Origins from which to accept websockets requests (default: localhost)

- ```graphql.corsdomain```: Comma separated list of domains from which to accept cross origin requests (browser enforced) (default: localhost)

- ```graphql.vhosts```: Comma separated list of virtual hostnames from which to accept requests (server enforced). Accepts '*' wildcard. (default: localhost)

- ```http```: Enable the HTTP-RPC server (default: false)

- ```http.addr```: HTTP-RPC server listening interface (default: localhost)

- ```http.port```: HTTP-RPC server listening port (default: 8545)

- ```http.rpcprefix```: HTTP path path prefix on which JSON-RPC is served. Use '/' to serve on all paths.

- ```http.api```: API's offered over the HTTP-RPC interface (default: eth,net,web3,txpool,bor)

- ```http.ep-size```: Maximum size of workers to run in rpc execution pool for HTTP requests (default: 40)

- ```http.ep-requesttimeout```: Request Timeout for rpc execution pool for HTTP requests (default: 0s)

- ```ws```: Enable the WS-RPC server (default: false)

- ```ws.addr```: WS-RPC server listening interface (default: localhost)

- ```ws.port```: WS-RPC server listening port (default: 8546)

- ```ws.rpcprefix```: HTTP path prefix on which JSON-RPC is served. Use '/' to serve on all paths.

- ```ws.api```: API's offered over the WS-RPC interface (default: net,web3)

- ```ws.ep-size```: Maximum size of workers to run in rpc execution pool for WS requests (default: 40)

- ```ws.ep-requesttimeout```: Request Timeout for rpc execution pool for WS requests (default: 0s)

- ```graphql```: Enable GraphQL on the HTTP-RPC server. Note that GraphQL can only be started if an HTTP server is started as well. (default: false)

### Logging Options

- ```vmodule```: Per-module verbosity: comma-separated list of <pattern>=<level> (e.g. eth/*=5,p2p=4)

- ```log.json```: Format logs with JSON (default: false)

- ```log.backtrace```: Request a stack trace at a specific logging statement (e.g. 'block.go:271')

- ```log.debug```: Prepends log messages with call-site location (file and line number) (default: false)

### P2P Options

- ```bind```: Network binding address (default: 0.0.0.0)

- ```port```: Network listening port (default: 30303)

- ```bootnodes```: Comma separated enode URLs for P2P discovery bootstrap

- ```maxpeers```: Maximum number of network peers (network disabled if set to 0) (default: 50)

- ```maxpendpeers```: Maximum number of pending connection attempts (default: 50)

- ```nat```: NAT port mapping mechanism (any|none|upnp|pmp|extip:<IP>) (default: any)

- ```netrestrict```: Restricts network communication to the given IP networks (CIDR masks)

- ```nodekey```:  P2P node key file

- ```nodekeyhex```: P2P node key as hex

- ```nodiscover```: Disables the peer discovery mechanism (manual peer addition) (default: false)

- ```v5disc```: Enables the experimental RLPx V5 (Topic Discovery) mechanism (default: false)

### Sealer Options

- ```mine```: Enable mining (default: false)

- ```miner.etherbase```: Public address for block mining rewards

- ```miner.extradata```: Block extra data set by the miner (default = client version)

- ```miner.gaslimit```: Target gas ceiling (gas limit) for mined blocks (default: 30000000)

- ```miner.gasprice```: Minimum gas price for mining a transaction (default: 1000000000)

- ```miner.recommit```: The time interval for miner to re-create mining work (default: 2m5s)

### Telemetry Options

- ```metrics```: Enable metrics collection and reporting (default: false)

- ```metrics.expensive```: Enable expensive metrics collection and reporting (default: false)

- ```metrics.influxdb```: Enable metrics export/push to an external InfluxDB database (v1) (default: false)

- ```metrics.influxdb.endpoint```: InfluxDB API endpoint to report metrics to

- ```metrics.influxdb.database```: InfluxDB database name to push reported metrics to

- ```metrics.influxdb.username```: Username to authorize access to the database

- ```metrics.influxdb.password```: Password to authorize access to the database

- ```metrics.influxdb.tags```: Comma-separated InfluxDB tags (key/values) attached to all measurements

- ```metrics.prometheus-addr```: Address for Prometheus Server (default: 127.0.0.1:7071)

- ```metrics.opencollector-endpoint```: OpenCollector Endpoint (host:port) (default: 127.0.0.1:4317)

- ```metrics.influxdbv2```: Enable metrics export/push to an external InfluxDB v2 database (default: false)

- ```metrics.influxdb.token```: Token to authorize access to the database (v2 only)

- ```metrics.influxdb.bucket```: InfluxDB bucket name to push reported metrics to (v2 only)

- ```metrics.influxdb.organization```: InfluxDB organization name (v2 only)

### Transaction Pool Options

- ```txpool.locals```: Comma separated accounts to treat as locals (no flush, priority inclusion)

- ```txpool.nolocals```: Disables price exemptions for locally submitted transactions (default: false)

- ```txpool.journal```: Disk journal for local transaction to survive node restarts (default: transactions.rlp)

- ```txpool.rejournal```: Time interval to regenerate the local transaction journal (default: 1h0m0s)

- ```txpool.pricelimit```: Minimum gas price limit to enforce for acceptance into the pool (default: 1)

- ```txpool.pricebump```: Price bump percentage to replace an already existing transaction (default: 10)

- ```txpool.accountslots```: Minimum number of executable transaction slots guaranteed per account (default: 16)

- ```txpool.globalslots```: Maximum number of executable transaction slots for all accounts (default: 32768)

- ```txpool.accountqueue```: Maximum number of non-executable transaction slots permitted per account (default: 16)

- ```txpool.globalqueue```: Maximum number of non-executable transaction slots for all accounts (default: 32768)

- ```txpool.lifetime```: Maximum amount of time non-executable transaction are queued (default: 3h0m0s)<|MERGE_RESOLUTION|>--- conflicted
+++ resolved
@@ -24,11 +24,7 @@
 
 - ```rpc.returndatalimit```: Maximum size (in bytes) a result of an rpc request could have (default=100000, use 0 for no limits) (default: 100000)
 
-<<<<<<< HEAD
-- ```config```: File for the config file
-=======
 - ```config```: Path to the TOML configuration file
->>>>>>> 7f275a4f
 
 - ```syncmode```: Blockchain sync mode (only "full" sync supported) (default: full)
 
