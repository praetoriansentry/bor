// Copyright 2016 The go-ethereum Authors
// This file is part of the go-ethereum library.
//
// The go-ethereum library is free software: you can redistribute it and/or modify
// it under the terms of the GNU Lesser General Public License as published by
// the Free Software Foundation, either version 3 of the License, or
// (at your option) any later version.
//
// The go-ethereum library is distributed in the hope that it will be useful,
// but WITHOUT ANY WARRANTY; without even the implied warranty of
// MERCHANTABILITY or FITNESS FOR A PARTICULAR PURPOSE. See the
// GNU Lesser General Public License for more details.
//
// You should have received a copy of the GNU Lesser General Public License
// along with the go-ethereum library. If not, see <http://www.gnu.org/licenses/>.

package les

import (
	"encoding/binary"
	"math/big"
	"math/rand"
	"testing"
	"time"

	"github.com/ethereum/go-ethereum/common"
	"github.com/ethereum/go-ethereum/common/mclock"
	"github.com/ethereum/go-ethereum/consensus/ethash"
	"github.com/ethereum/go-ethereum/core"
	"github.com/ethereum/go-ethereum/core/rawdb"
	"github.com/ethereum/go-ethereum/core/txpool"
	"github.com/ethereum/go-ethereum/core/types"
	"github.com/ethereum/go-ethereum/crypto"
	"github.com/ethereum/go-ethereum/eth/downloader"
	"github.com/ethereum/go-ethereum/light"
	"github.com/ethereum/go-ethereum/p2p"
	"github.com/ethereum/go-ethereum/params"
	"github.com/ethereum/go-ethereum/rlp"
	"github.com/ethereum/go-ethereum/trie"
)

func expectResponse(r p2p.MsgReader, msgcode, reqID, bv uint64, data interface{}) error {
	type resp struct {
		ReqID, BV uint64
		Data      interface{}
	}

	return p2p.ExpectMsg(r, msgcode, resp{reqID, bv, data})
}

// Tests that block headers can be retrieved from a remote chain based on user queries.
func TestGetBlockHeadersLes2(t *testing.T) { testGetBlockHeaders(t, 2) }
func TestGetBlockHeadersLes3(t *testing.T) { testGetBlockHeaders(t, 3) }
func TestGetBlockHeadersLes4(t *testing.T) { testGetBlockHeaders(t, 4) }

func testGetBlockHeaders(t *testing.T, protocol int) {
	netconfig := testnetConfig{
		blocks:    downloader.MaxHeaderFetch + 15,
		protocol:  protocol,
		nopruning: true,
	}

	server, _, tearDown := newClientServerEnv(t, netconfig)
	defer tearDown()

	rawPeer, closePeer, _ := server.newRawPeer(t, "peer", protocol)
	defer closePeer()

	bc := server.handler.blockchain

	// Create a "random" unknown hash for testing
	var unknown common.Hash
	for i := range unknown {
		unknown[i] = byte(i)
	}
	// Create a batch of tests for various scenarios
	limit := uint64(MaxHeaderFetch)
	tests := []struct {
		query  *GetBlockHeadersData // The query to execute for header retrieval
		expect []common.Hash        // The hashes of the block whose headers are expected
	}{
		// A single random block should be retrievable by hash and number too
		{
			&GetBlockHeadersData{Origin: hashOrNumber{Hash: bc.GetBlockByNumber(limit / 2).Hash()}, Amount: 1},
			[]common.Hash{bc.GetBlockByNumber(limit / 2).Hash()},
		}, {
			&GetBlockHeadersData{Origin: hashOrNumber{Number: limit / 2}, Amount: 1},
			[]common.Hash{bc.GetBlockByNumber(limit / 2).Hash()},
		},
		// Multiple headers should be retrievable in both directions
		{
			&GetBlockHeadersData{Origin: hashOrNumber{Number: limit / 2}, Amount: 3},
			[]common.Hash{
				bc.GetBlockByNumber(limit / 2).Hash(),
				bc.GetBlockByNumber(limit/2 + 1).Hash(),
				bc.GetBlockByNumber(limit/2 + 2).Hash(),
			},
		}, {
			&GetBlockHeadersData{Origin: hashOrNumber{Number: limit / 2}, Amount: 3, Reverse: true},
			[]common.Hash{
				bc.GetBlockByNumber(limit / 2).Hash(),
				bc.GetBlockByNumber(limit/2 - 1).Hash(),
				bc.GetBlockByNumber(limit/2 - 2).Hash(),
			},
		},
		// Multiple headers with skip lists should be retrievable
		{
			&GetBlockHeadersData{Origin: hashOrNumber{Number: limit / 2}, Skip: 3, Amount: 3},
			[]common.Hash{
				bc.GetBlockByNumber(limit / 2).Hash(),
				bc.GetBlockByNumber(limit/2 + 4).Hash(),
				bc.GetBlockByNumber(limit/2 + 8).Hash(),
			},
		}, {
			&GetBlockHeadersData{Origin: hashOrNumber{Number: limit / 2}, Skip: 3, Amount: 3, Reverse: true},
			[]common.Hash{
				bc.GetBlockByNumber(limit / 2).Hash(),
				bc.GetBlockByNumber(limit/2 - 4).Hash(),
				bc.GetBlockByNumber(limit/2 - 8).Hash(),
			},
		},
		// The chain endpoints should be retrievable
		{
			&GetBlockHeadersData{Origin: hashOrNumber{Number: 0}, Amount: 1},
			[]common.Hash{bc.GetBlockByNumber(0).Hash()},
		}, {
			&GetBlockHeadersData{Origin: hashOrNumber{Number: bc.CurrentBlock().Number.Uint64()}, Amount: 1},
			[]common.Hash{bc.CurrentBlock().Hash()},
		},
		// Ensure protocol limits are honored
		//{
		//	&GetBlockHeadersData{Origin: hashOrNumber{Number: bc.CurrentBlock().Number.Uint64()() - 1}, Amount: limit + 10, Reverse: true},
		//	[]common.Hash{},
		//},
		// Check that requesting more than available is handled gracefully
		{
			&GetBlockHeadersData{Origin: hashOrNumber{Number: bc.CurrentBlock().Number.Uint64() - 4}, Skip: 3, Amount: 3},
			[]common.Hash{
				bc.GetBlockByNumber(bc.CurrentBlock().Number.Uint64() - 4).Hash(),
				bc.GetBlockByNumber(bc.CurrentBlock().Number.Uint64()).Hash(),
			},
		}, {
			&GetBlockHeadersData{Origin: hashOrNumber{Number: 4}, Skip: 3, Amount: 3, Reverse: true},
			[]common.Hash{
				bc.GetBlockByNumber(4).Hash(),
				bc.GetBlockByNumber(0).Hash(),
			},
		},
		// Check that requesting more than available is handled gracefully, even if mid skip
		{
			&GetBlockHeadersData{Origin: hashOrNumber{Number: bc.CurrentBlock().Number.Uint64() - 4}, Skip: 2, Amount: 3},
			[]common.Hash{
				bc.GetBlockByNumber(bc.CurrentBlock().Number.Uint64() - 4).Hash(),
				bc.GetBlockByNumber(bc.CurrentBlock().Number.Uint64() - 1).Hash(),
			},
		}, {
			&GetBlockHeadersData{Origin: hashOrNumber{Number: 4}, Skip: 2, Amount: 3, Reverse: true},
			[]common.Hash{
				bc.GetBlockByNumber(4).Hash(),
				bc.GetBlockByNumber(1).Hash(),
			},
		},
		// Check that non existing headers aren't returned
		{
			&GetBlockHeadersData{Origin: hashOrNumber{Hash: unknown}, Amount: 1},
			[]common.Hash{},
		}, {
			&GetBlockHeadersData{Origin: hashOrNumber{Number: bc.CurrentBlock().Number.Uint64() + 1}, Amount: 1},
			[]common.Hash{},
		},
	}
	// Run each of the tests and verify the results against the chain
	var reqID uint64

	for i, tt := range tests {
		// Collect the headers to expect in the response
		var headers []*types.Header
		for _, hash := range tt.expect {
			headers = append(headers, bc.GetHeaderByHash(hash))
		}
		// Send the hash request and verify the response
		reqID++

		sendRequest(rawPeer.app, GetBlockHeadersMsg, reqID, tt.query)

		if err := expectResponse(rawPeer.app, BlockHeadersMsg, reqID, testBufLimit, headers); err != nil {
			t.Errorf("test %d: headers mismatch: %v", i, err)
		}
	}
}

// Tests that block contents can be retrieved from a remote chain based on their hashes.
func TestGetBlockBodiesLes2(t *testing.T) { testGetBlockBodies(t, 2) }
func TestGetBlockBodiesLes3(t *testing.T) { testGetBlockBodies(t, 3) }
func TestGetBlockBodiesLes4(t *testing.T) { testGetBlockBodies(t, 4) }

func testGetBlockBodies(t *testing.T, protocol int) {
	netconfig := testnetConfig{
		blocks:    downloader.MaxHeaderFetch + 15,
		protocol:  protocol,
		nopruning: true,
	}

	server, _, tearDown := newClientServerEnv(t, netconfig)
	defer tearDown()

	rawPeer, closePeer, _ := server.newRawPeer(t, "peer", protocol)
	defer closePeer()

	bc := server.handler.blockchain

	// Create a batch of tests for various scenarios
	limit := MaxBodyFetch
	tests := []struct {
		random    int           // Number of blocks to fetch randomly from the chain
		explicit  []common.Hash // Explicitly requested blocks
		available []bool        // Availability of explicitly requested blocks
		expected  int           // Total number of existing blocks to expect
	}{
		{1, nil, nil, 1},         // A single random block should be retrievable
		{10, nil, nil, 10},       // Multiple random blocks should be retrievable
		{limit, nil, nil, limit}, // The maximum possible blocks should be retrievable
		//{limit + 1, nil, nil, limit},                                  // No more than the possible block count should be returned
		{0, []common.Hash{bc.Genesis().Hash()}, []bool{true}, 1},      // The genesis block should be retrievable
		{0, []common.Hash{bc.CurrentBlock().Hash()}, []bool{true}, 1}, // The chains head block should be retrievable
		{0, []common.Hash{{}}, []bool{false}, 0},                      // A non existent block should not be returned

		// Existing and non-existing blocks interleaved should not cause problems
		{0, []common.Hash{
			{},
			bc.GetBlockByNumber(1).Hash(),
			{},
			bc.GetBlockByNumber(10).Hash(),
			{},
			bc.GetBlockByNumber(100).Hash(),
			{},
		}, []bool{false, true, false, true, false, true, false}, 3},
	}
	// Run each of the tests and verify the results against the chain
	var reqID uint64

	for i, tt := range tests {
		// Collect the hashes to request, and the response to expect
		var hashes []common.Hash

		seen := make(map[int64]bool)

		var bodies []*types.Body

		for j := 0; j < tt.random; j++ {
			for {
				num := rand.Int63n(int64(bc.CurrentBlock().Number.Uint64()))
				if !seen[num] {
					seen[num] = true

					block := bc.GetBlockByNumber(uint64(num))
					hashes = append(hashes, block.Hash())

					if len(bodies) < tt.expected {
						bodies = append(bodies, &types.Body{Transactions: block.Transactions(), Uncles: block.Uncles()})
					}

					break
				}
			}
		}

		for j, hash := range tt.explicit {
			hashes = append(hashes, hash)

			if tt.available[j] && len(bodies) < tt.expected {
				block := bc.GetBlockByHash(hash)
				bodies = append(bodies, &types.Body{Transactions: block.Transactions(), Uncles: block.Uncles()})
			}
		}

		reqID++

		// Send the hash request and verify the response
		sendRequest(rawPeer.app, GetBlockBodiesMsg, reqID, hashes)

		if err := expectResponse(rawPeer.app, BlockBodiesMsg, reqID, testBufLimit, bodies); err != nil {
			t.Errorf("test %d: bodies mismatch: %v", i, err)
		}
	}
}

// Tests that the contract codes can be retrieved based on account addresses.
func TestGetCodeLes2(t *testing.T) { testGetCode(t, 2) }
func TestGetCodeLes3(t *testing.T) { testGetCode(t, 3) }
func TestGetCodeLes4(t *testing.T) { testGetCode(t, 4) }

func testGetCode(t *testing.T, protocol int) {
	// Assemble the test environment
	netconfig := testnetConfig{
		blocks:    4,
		protocol:  protocol,
		nopruning: true,
	}

	server, _, tearDown := newClientServerEnv(t, netconfig)
	defer tearDown()

	rawPeer, closePeer, _ := server.newRawPeer(t, "peer", protocol)
	defer closePeer()

	bc := server.handler.blockchain

	var codereqs []*CodeReq

	var codes [][]byte

	for i := uint64(0); i <= bc.CurrentBlock().Number.Uint64(); i++ {
		header := bc.GetHeaderByNumber(i)
		req := &CodeReq{
			BHash:          header.Hash(),
			AccountAddress: testContractAddr[:],
		}
		codereqs = append(codereqs, req)

		if i >= testContractDeployed {
			codes = append(codes, testContractCodeDeployed)
		}
	}

	sendRequest(rawPeer.app, GetCodeMsg, 42, codereqs)

	if err := expectResponse(rawPeer.app, CodeMsg, 42, testBufLimit, codes); err != nil {
		t.Errorf("codes mismatch: %v", err)
	}
}

// Tests that the stale contract codes can't be retrieved based on account addresses.
func TestGetStaleCodeLes2(t *testing.T) { testGetStaleCode(t, 2) }
func TestGetStaleCodeLes3(t *testing.T) { testGetStaleCode(t, 3) }
func TestGetStaleCodeLes4(t *testing.T) { testGetStaleCode(t, 4) }

func testGetStaleCode(t *testing.T, protocol int) {
	netconfig := testnetConfig{
		blocks:    int(core.DefaultCacheConfig.TriesInMemory) + 4,
		protocol:  protocol,
		nopruning: true,
	}

	server, _, tearDown := newClientServerEnv(t, netconfig)
	defer tearDown()

	rawPeer, closePeer, _ := server.newRawPeer(t, "peer", protocol)
	defer closePeer()

	bc := server.handler.blockchain

	check := func(number uint64, expected [][]byte) {
		req := &CodeReq{
			BHash:          bc.GetHeaderByNumber(number).Hash(),
			AccountAddress: testContractAddr[:],
		}
		sendRequest(rawPeer.app, GetCodeMsg, 42, []*CodeReq{req})

		if err := expectResponse(rawPeer.app, CodeMsg, 42, testBufLimit, expected); err != nil {
			t.Errorf("codes mismatch: %v", err)
		}
	}
	check(0, [][]byte{})                                                          // Non-exist contract
	check(testContractDeployed, [][]byte{})                                       // Stale contract
	check(bc.CurrentHeader().Number.Uint64(), [][]byte{testContractCodeDeployed}) // Fresh contract
}

// Tests that the transaction receipts can be retrieved based on hashes.
func TestGetReceiptLes2(t *testing.T) { testGetReceipt(t, 2) }
func TestGetReceiptLes3(t *testing.T) { testGetReceipt(t, 3) }
func TestGetReceiptLes4(t *testing.T) { testGetReceipt(t, 4) }

func testGetReceipt(t *testing.T, protocol int) {
	// Assemble the test environment
	netconfig := testnetConfig{
		blocks:    4,
		protocol:  protocol,
		nopruning: true,
	}

	server, _, tearDown := newClientServerEnv(t, netconfig)
	defer tearDown()

	rawPeer, closePeer, _ := server.newRawPeer(t, "peer", protocol)
	defer closePeer()

	bc := server.handler.blockchain

	// Collect the hashes to request, and the response to expect
	var receipts []types.Receipts

	var hashes []common.Hash

	for i := uint64(0); i <= bc.CurrentBlock().Number.Uint64(); i++ {
		block := bc.GetBlockByNumber(i)

		hashes = append(hashes, block.Hash())
		receipts = append(receipts, rawdb.ReadReceipts(server.db, block.Hash(), block.NumberU64(), block.Time(), bc.Config()))
	}
	// Send the hash request and verify the response
	sendRequest(rawPeer.app, GetReceiptsMsg, 42, hashes)

	if err := expectResponse(rawPeer.app, ReceiptsMsg, 42, testBufLimit, receipts); err != nil {
		t.Errorf("receipts mismatch: %v", err)
	}
}

// Tests that trie merkle proofs can be retrieved
func TestGetProofsLes2(t *testing.T) { testGetProofs(t, 2) }
func TestGetProofsLes3(t *testing.T) { testGetProofs(t, 3) }
func TestGetProofsLes4(t *testing.T) { testGetProofs(t, 4) }

func testGetProofs(t *testing.T, protocol int) {
	// Assemble the test environment
	netconfig := testnetConfig{
		blocks:    4,
		protocol:  protocol,
		nopruning: true,
	}

	server, _, tearDown := newClientServerEnv(t, netconfig)
	defer tearDown()

	rawPeer, closePeer, _ := server.newRawPeer(t, "peer", protocol)
	defer closePeer()

	bc := server.handler.blockchain

	var proofreqs []ProofReq

	proofsV2 := light.NewNodeSet()

	accounts := []common.Address{bankAddr, userAddr1, userAddr2, signerAddr, {}}

	for i := uint64(0); i <= bc.CurrentBlock().Number.Uint64(); i++ {
		header := bc.GetHeaderByNumber(i)
		trie, _ := trie.New(trie.StateTrieID(header.Root), trie.NewDatabase(server.db))

		for _, acc := range accounts {
			req := ProofReq{
				BHash: header.Hash(),
				Key:   crypto.Keccak256(acc[:]),
			}
			proofreqs = append(proofreqs, req)
<<<<<<< HEAD

			trie.Prove(crypto.Keccak256(acc[:]), 0, proofsV2)
=======
			trie.Prove(crypto.Keccak256(acc[:]), proofsV2)
>>>>>>> bed84606
		}
	}
	// Send the proof request and verify the response
	sendRequest(rawPeer.app, GetProofsV2Msg, 42, proofreqs)

	if err := expectResponse(rawPeer.app, ProofsV2Msg, 42, testBufLimit, proofsV2.NodeList()); err != nil {
		t.Errorf("proofs mismatch: %v", err)
	}
}

// Tests that the stale contract codes can't be retrieved based on account addresses.
func TestGetStaleProofLes2(t *testing.T) { testGetStaleProof(t, 2) }
func TestGetStaleProofLes3(t *testing.T) { testGetStaleProof(t, 3) }
func TestGetStaleProofLes4(t *testing.T) { testGetStaleProof(t, 4) }

func testGetStaleProof(t *testing.T, protocol int) {
	netconfig := testnetConfig{
		blocks:    int(core.DefaultCacheConfig.TriesInMemory) + 4,
		protocol:  protocol,
		nopruning: true,
	}

	server, _, tearDown := newClientServerEnv(t, netconfig)
	defer tearDown()

	rawPeer, closePeer, _ := server.newRawPeer(t, "peer", protocol)
	defer closePeer()

	bc := server.handler.blockchain

	check := func(number uint64, wantOK bool) {
		var (
			header  = bc.GetHeaderByNumber(number)
			account = crypto.Keccak256(userAddr1.Bytes())
		)

		req := &ProofReq{
			BHash: header.Hash(),
			Key:   account,
		}
		sendRequest(rawPeer.app, GetProofsV2Msg, 42, []*ProofReq{req})

		var expected []rlp.RawValue

		if wantOK {
			proofsV2 := light.NewNodeSet()
			t, _ := trie.New(trie.StateTrieID(header.Root), trie.NewDatabase(server.db))
			t.Prove(account, proofsV2)
			expected = proofsV2.NodeList()
		}

		if err := expectResponse(rawPeer.app, ProofsV2Msg, 42, testBufLimit, expected); err != nil {
			t.Errorf("codes mismatch: %v", err)
		}
	}
	check(0, false)                                 // Non-exist proof
	check(2, false)                                 // Stale proof
	check(bc.CurrentHeader().Number.Uint64(), true) // Fresh proof
}

// Tests that CHT proofs can be correctly retrieved.
func TestGetCHTProofsLes2(t *testing.T) { testGetCHTProofs(t, 2) }
func TestGetCHTProofsLes3(t *testing.T) { testGetCHTProofs(t, 3) }
func TestGetCHTProofsLes4(t *testing.T) { testGetCHTProofs(t, 4) }

func testGetCHTProofs(t *testing.T, protocol int) {
	var (
		config       = light.TestServerIndexerConfig
		waitIndexers = func(cIndexer, bIndexer, btIndexer *core.ChainIndexer) {
			for {
				cs, _, _ := cIndexer.Sections()
				if cs >= 1 {
					break
				}
				time.Sleep(10 * time.Millisecond)
			}
		}
		netconfig = testnetConfig{
			blocks:    int(config.ChtSize + config.ChtConfirms),
			protocol:  protocol,
			indexFn:   waitIndexers,
			nopruning: true,
		}
	)

	server, _, tearDown := newClientServerEnv(t, netconfig)
	defer tearDown()

	rawPeer, closePeer, _ := server.newRawPeer(t, "peer", protocol)
	defer closePeer()

	bc := server.handler.blockchain

	// Assemble the proofs from the different protocols
	header := bc.GetHeaderByNumber(config.ChtSize - 1)
	rlp, _ := rlp.EncodeToBytes(header)

	key := make([]byte, 8)
	binary.BigEndian.PutUint64(key, config.ChtSize-1)

	proofsV2 := HelperTrieResps{
		AuxData: [][]byte{rlp},
	}
	root := light.GetChtRoot(server.db, 0, bc.GetHeaderByNumber(config.ChtSize-1).Hash())
	trie, _ := trie.New(trie.TrieID(root), trie.NewDatabase(rawdb.NewTable(server.db, string(rawdb.ChtTablePrefix))))
	trie.Prove(key, &proofsV2.Proofs)
	// Assemble the requests for the different protocols
	requestsV2 := []HelperTrieReq{{
		Type:    htCanonical,
		TrieIdx: 0,
		Key:     key,
		AuxReq:  htAuxHeader,
	}}
	// Send the proof request and verify the response
	sendRequest(rawPeer.app, GetHelperTrieProofsMsg, 42, requestsV2)

	if err := expectResponse(rawPeer.app, HelperTrieProofsMsg, 42, testBufLimit, proofsV2); err != nil {
		t.Errorf("proofs mismatch: %v", err)
	}
}

func TestGetBloombitsProofsLes2(t *testing.T) { testGetBloombitsProofs(t, 2) }
func TestGetBloombitsProofsLes3(t *testing.T) { testGetBloombitsProofs(t, 3) }
func TestGetBloombitsProofsLes4(t *testing.T) { testGetBloombitsProofs(t, 4) }

// Tests that bloombits proofs can be correctly retrieved.
func testGetBloombitsProofs(t *testing.T, protocol int) {
	var (
		config       = light.TestServerIndexerConfig
		waitIndexers = func(cIndexer, bIndexer, btIndexer *core.ChainIndexer) {
			for {
				bts, _, _ := btIndexer.Sections()
				if bts >= 1 {
					break
				}
				time.Sleep(10 * time.Millisecond)
			}
		}
		netconfig = testnetConfig{
			blocks:    int(config.BloomTrieSize + config.BloomTrieConfirms),
			protocol:  protocol,
			indexFn:   waitIndexers,
			nopruning: true,
		}
	)

	server, _, tearDown := newClientServerEnv(t, netconfig)
	defer tearDown()

	rawPeer, closePeer, _ := server.newRawPeer(t, "peer", protocol)
	defer closePeer()

	bc := server.handler.blockchain

	// Request and verify each bit of the bloom bits proofs
	for bit := 0; bit < 2048; bit++ {
		// Assemble the request and proofs for the bloombits
		key := make([]byte, 10)

		binary.BigEndian.PutUint16(key[:2], uint16(bit))
		// Only the first bloom section has data.
		binary.BigEndian.PutUint64(key[2:], 0)

		requests := []HelperTrieReq{{
			Type:    htBloomBits,
			TrieIdx: 0,
			Key:     key,
		}}

		var proofs HelperTrieResps

		root := light.GetBloomTrieRoot(server.db, 0, bc.GetHeaderByNumber(config.BloomTrieSize-1).Hash())
		trie, _ := trie.New(trie.TrieID(root), trie.NewDatabase(rawdb.NewTable(server.db, string(rawdb.BloomTrieTablePrefix))))
		trie.Prove(key, &proofs.Proofs)

		// Send the proof request and verify the response
		sendRequest(rawPeer.app, GetHelperTrieProofsMsg, 42, requests)

		if err := expectResponse(rawPeer.app, HelperTrieProofsMsg, 42, testBufLimit, proofs); err != nil {
			t.Errorf("bit %d: proofs mismatch: %v", bit, err)
		}
	}
}

func TestTransactionStatusLes2(t *testing.T) { testTransactionStatus(t, lpv2) }
func TestTransactionStatusLes3(t *testing.T) { testTransactionStatus(t, lpv3) }
func TestTransactionStatusLes4(t *testing.T) { testTransactionStatus(t, lpv4) }

func testTransactionStatus(t *testing.T, protocol int) {
	netconfig := testnetConfig{
		protocol:  protocol,
		nopruning: true,
	}

	server, _, tearDown := newClientServerEnv(t, netconfig)
	defer tearDown()

	rawPeer, closePeer, _ := server.newRawPeer(t, "peer", protocol)
	defer closePeer()

	server.handler.addTxsSync = true

	chain := server.handler.blockchain

	var reqID uint64

	test := func(tx *types.Transaction, send bool, expStatus light.TxStatus) {
		t.Helper()

		reqID++
		if send {
			sendRequest(rawPeer.app, SendTxV2Msg, reqID, types.Transactions{tx})
		} else {
			sendRequest(rawPeer.app, GetTxStatusMsg, reqID, []common.Hash{tx.Hash()})
		}

		if err := expectResponse(rawPeer.app, TxStatusMsg, reqID, testBufLimit, []light.TxStatus{expStatus}); err != nil {
<<<<<<< HEAD
			t.Error("transaction status mismatch", err)
=======
			t.Errorf("transaction status mismatch: %v", err)
>>>>>>> bed84606
		}
	}
	signer := types.HomesteadSigner{}

	// test error status by sending an underpriced transaction
	tx0, _ := types.SignTx(types.NewTransaction(0, userAddr1, big.NewInt(10000), params.TxGas, nil, nil), signer, bankKey)
	test(tx0, true, light.TxStatus{Status: txpool.TxStatusUnknown, Error: "transaction underpriced: tip needed 1, tip permitted 0"})

	tx1, _ := types.SignTx(types.NewTransaction(0, userAddr1, big.NewInt(10000), params.TxGas, big.NewInt(100000000000), nil), signer, bankKey)
	test(tx1, false, light.TxStatus{Status: txpool.TxStatusUnknown}) // query before sending, should be unknown
	test(tx1, true, light.TxStatus{Status: txpool.TxStatusPending})  // send valid processable tx, should return pending
	test(tx1, true, light.TxStatus{Status: txpool.TxStatusPending})  // adding it again should not return an error

	tx2, _ := types.SignTx(types.NewTransaction(1, userAddr1, big.NewInt(10000), params.TxGas, big.NewInt(100000000000), nil), signer, bankKey)
	tx3, _ := types.SignTx(types.NewTransaction(2, userAddr1, big.NewInt(10000), params.TxGas, big.NewInt(100000000000), nil), signer, bankKey)
	// send transactions in the wrong order, tx3 should be queued
	test(tx3, true, light.TxStatus{Status: txpool.TxStatusQueued})
	test(tx2, true, light.TxStatus{Status: txpool.TxStatusPending})
	// query again, now tx3 should be pending too
	test(tx3, false, light.TxStatus{Status: txpool.TxStatusPending})

	// generate and add a block with tx1 and tx2 included
	gchain, _ := core.GenerateChain(params.TestChainConfig, chain.GetBlockByNumber(0), ethash.NewFaker(), server.db, 1, func(i int, block *core.BlockGen) {
		block.AddTx(tx1)
		block.AddTx(tx2)
	})
	if _, err := chain.InsertChain(gchain); err != nil {
		panic(err)
	}
	// wait until TxPool processes the inserted block
	for i := 0; i < 10; i++ {
		if pending, _ := server.handler.txpool.Stats(); pending == 1 {
			break
		}

		time.Sleep(100 * time.Millisecond)
	}

	if pending, _ := server.handler.txpool.Stats(); pending != 1 {
		t.Fatalf("pending count mismatch: have %d, want 1", pending)
	}
	// Discard new block announcement
	msg, _ := rawPeer.app.ReadMsg()
	msg.Discard()

	// check if their status is included now
	block1hash := rawdb.ReadCanonicalHash(server.db, 1)

	test(tx1, false, light.TxStatus{Status: txpool.TxStatusIncluded, Lookup: &rawdb.LegacyTxLookupEntry{BlockHash: block1hash, BlockIndex: 1, Index: 0}})

	test(tx2, false, light.TxStatus{Status: txpool.TxStatusIncluded, Lookup: &rawdb.LegacyTxLookupEntry{BlockHash: block1hash, BlockIndex: 1, Index: 1}})

	// create a reorg that rolls them back
	gchain, _ = core.GenerateChain(params.TestChainConfig, chain.GetBlockByNumber(0), ethash.NewFaker(), server.db, 2, func(i int, block *core.BlockGen) {})
	if _, err := chain.InsertChain(gchain); err != nil {
		panic(err)
	}
	// wait until TxPool processes the reorg
	for i := 0; i < 10; i++ {
		if pending, _ := server.handler.txpool.Stats(); pending == 3 {
			break
		}

		time.Sleep(100 * time.Millisecond)
	}

	if pending, _ := server.handler.txpool.Stats(); pending != 3 {
		t.Fatalf("pending count mismatch: have %d, want 3", pending)
	}
	// Discard new block announcement
	msg, _ = rawPeer.app.ReadMsg()
	msg.Discard()

	// check if their status is pending again
	test(tx1, false, light.TxStatus{Status: txpool.TxStatusPending})
	test(tx2, false, light.TxStatus{Status: txpool.TxStatusPending})
}

func TestStopResumeLES3(t *testing.T) { testStopResume(t, lpv3) }
func TestStopResumeLES4(t *testing.T) { testStopResume(t, lpv4) }

func testStopResume(t *testing.T, protocol int) {
	netconfig := testnetConfig{
		protocol:  protocol,
		simClock:  true,
		nopruning: true,
	}

	server, _, tearDown := newClientServerEnv(t, netconfig)
	defer tearDown()

	server.handler.server.costTracker.testing = true
	server.handler.server.costTracker.testCostList = testCostList(testBufLimit / 10)

	rawPeer, closePeer, _ := server.newRawPeer(t, "peer", protocol)
	defer closePeer()

	var (
		reqID    uint64
		expBuf   = testBufLimit
		testCost = testBufLimit / 10
	)

	header := server.handler.blockchain.CurrentHeader()
	req := func() {
		reqID++
		sendRequest(rawPeer.app, GetBlockHeadersMsg, reqID, &GetBlockHeadersData{Origin: hashOrNumber{Hash: header.Hash()}, Amount: 1})
	}

	for i := 1; i <= 5; i++ {
		// send requests while we still have enough buffer and expect a response
		for expBuf >= testCost {
			req()

			expBuf -= testCost
			if err := expectResponse(rawPeer.app, BlockHeadersMsg, reqID, expBuf, []*types.Header{header}); err != nil {
				t.Errorf("expected response and failed: %v", err)
			}
		}
		// send some more requests in excess and expect a single StopMsg
		c := i
		for c > 0 {
			req()

			c--
		}

		if err := p2p.ExpectMsg(rawPeer.app, StopMsg, nil); err != nil {
			t.Errorf("expected StopMsg and failed: %v", err)
		}
		// wait until the buffer is recharged by half of the limit
		wait := testBufLimit / testBufRecharge / 2
		server.clock.(*mclock.Simulated).Run(time.Millisecond * time.Duration(wait))

		// expect a ResumeMsg with the partially recharged buffer value
		expBuf += testBufRecharge * wait
		if err := p2p.ExpectMsg(rawPeer.app, ResumeMsg, expBuf); err != nil {
			t.Errorf("expected ResumeMsg and failed: %v", err)
		}
	}
}<|MERGE_RESOLUTION|>--- conflicted
+++ resolved
@@ -443,12 +443,8 @@
 				Key:   crypto.Keccak256(acc[:]),
 			}
 			proofreqs = append(proofreqs, req)
-<<<<<<< HEAD
 
 			trie.Prove(crypto.Keccak256(acc[:]), 0, proofsV2)
-=======
-			trie.Prove(crypto.Keccak256(acc[:]), proofsV2)
->>>>>>> bed84606
 		}
 	}
 	// Send the proof request and verify the response
@@ -666,11 +662,7 @@
 		}
 
 		if err := expectResponse(rawPeer.app, TxStatusMsg, reqID, testBufLimit, []light.TxStatus{expStatus}); err != nil {
-<<<<<<< HEAD
 			t.Error("transaction status mismatch", err)
-=======
-			t.Errorf("transaction status mismatch: %v", err)
->>>>>>> bed84606
 		}
 	}
 	signer := types.HomesteadSigner{}
