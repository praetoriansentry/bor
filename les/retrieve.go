// Copyright 2017 The go-ethereum Authors
// This file is part of the go-ethereum library.
//
// The go-ethereum library is free software: you can redistribute it and/or modify
// it under the terms of the GNU Lesser General Public License as published by
// the Free Software Foundation, either version 3 of the License, or
// (at your option) any later version.
//
// The go-ethereum library is distributed in the hope that it will be useful,
// but WITHOUT ANY WARRANTY; without even the implied warranty of
// MERCHANTABILITY or FITNESS FOR A PARTICULAR PURPOSE. See the
// GNU Lesser General Public License for more details.
//
// You should have received a copy of the GNU Lesser General Public License
// along with the go-ethereum library. If not, see <http://www.gnu.org/licenses/>.

package les

import (
	"context"
	"errors"
	"sync"
	"time"

	"github.com/ethereum/go-ethereum/light"
)

var (
	retryQueue         = time.Millisecond * 100
	hardRequestTimeout = time.Second * 10
)

// retrieveManager is a layer on top of requestDistributor which takes care of
// matching replies by request ID and handles timeouts and resends if necessary.
type retrieveManager struct {
	dist               *requestDistributor
	peers              *serverPeerSet
	softRequestTimeout func() time.Duration

	lock     sync.RWMutex
	sentReqs map[uint64]*sentReq
}

// validatorFunc is a function that processes a reply message
type validatorFunc func(distPeer, *Msg) error

// sentReq represents a request sent and tracked by retrieveManager
type sentReq struct {
	rm       *retrieveManager
	req      *distReq
	id       uint64
	validate validatorFunc

	eventsCh chan reqPeerEvent
	stopCh   chan struct{}
	stopped  bool
	err      error

	lock   sync.RWMutex // protect access to sentTo map
	sentTo map[distPeer]sentReqToPeer

	lastReqQueued bool     // last request has been queued but not sent
	lastReqSentTo distPeer // if not nil then last request has been sent to given peer but not timed out
	reqSrtoCount  int      // number of requests that reached soft (but not hard) timeout
}

// sentReqToPeer notifies the request-from-peer goroutine (tryRequest) about a response
// delivered by the given peer. Only one delivery is allowed per request per peer,
// after which delivered is set to true, the validity of the response is sent on the
// valid channel and no more responses are accepted.
type sentReqToPeer struct {
	delivered, frozen bool
	event             chan int
}

// reqPeerEvent is sent by the request-from-peer goroutine (tryRequest) to the
// request state machine (retrieveLoop) through the eventsCh channel.
type reqPeerEvent struct {
	event int
	peer  distPeer
}

const (
	rpSent = iota // if peer == nil, not sent (no suitable peers)
	rpSoftTimeout
	rpHardTimeout
	rpDeliveredValid
	rpDeliveredInvalid
	rpNotDelivered
)

// newRetrieveManager creates the retrieve manager
func newRetrieveManager(peers *serverPeerSet, dist *requestDistributor, srto func() time.Duration) *retrieveManager {
	return &retrieveManager{
		peers:              peers,
		dist:               dist,
		sentReqs:           make(map[uint64]*sentReq),
		softRequestTimeout: srto,
	}
}

// retrieve sends a request (to multiple peers if necessary) and waits for an answer
// that is delivered through the deliver function and successfully validated by the
// validator callback. It returns when a valid answer is delivered or the context is
// cancelled.
func (rm *retrieveManager) retrieve(ctx context.Context, reqID uint64, req *distReq, val validatorFunc, shutdown chan struct{}) error {
	sentReq := rm.sendReq(reqID, req, val)
	select {
	case <-sentReq.stopCh:
	case <-ctx.Done():
		sentReq.stop(ctx.Err())
	case <-shutdown:
		sentReq.stop(errors.New("client is shutting down"))
	}

	return sentReq.getError()
}

// sendReq starts a process that keeps trying to retrieve a valid answer for a
// request from any suitable peers until stopped or succeeded.
func (rm *retrieveManager) sendReq(reqID uint64, req *distReq, val validatorFunc) *sentReq {
	r := &sentReq{
		rm:       rm,
		req:      req,
		id:       reqID,
		sentTo:   make(map[distPeer]sentReqToPeer),
		stopCh:   make(chan struct{}),
		eventsCh: make(chan reqPeerEvent, 10),
		validate: val,
	}

	canSend := req.canSend
	req.canSend = func(p distPeer) bool {
		// add an extra check to canSend: the request has not been sent to the same peer before
		r.lock.RLock()
		_, sent := r.sentTo[p]
		r.lock.RUnlock()

		return !sent && canSend(p)
	}

	request := req.request
	req.request = func(p distPeer) func() {
		// before actually sending the request, put an entry into the sentTo map
		r.lock.Lock()
		r.sentTo[p] = sentReqToPeer{delivered: false, frozen: false, event: make(chan int, 1)}
		r.lock.Unlock()

		return request(p)
	}

	rm.lock.Lock()
	rm.sentReqs[reqID] = r
	rm.lock.Unlock()

	go r.retrieveLoop()

	return r
}

<<<<<<< HEAD
// requested reports whether the request with given reqid is sent by the retriever.
func (rm *retrieveManager) requested(reqId uint64) bool {
	rm.lock.RLock()
	defer rm.lock.RUnlock()

	_, ok := rm.sentReqs[reqId]

	return ok
}

=======
>>>>>>> bed84606
// deliver is called by the LES protocol manager to deliver reply messages to waiting requests
func (rm *retrieveManager) deliver(peer distPeer, msg *Msg) error {
	rm.lock.RLock()
	req, ok := rm.sentReqs[msg.ReqID]
	rm.lock.RUnlock()

	if ok {
		return req.deliver(peer, msg)
	}

	return errResp(ErrUnexpectedResponse, "reqID = %v", msg.ReqID)
}

// frozen is called by the LES protocol manager when a server has suspended its service and we
// should not expect an answer for the requests already sent there
func (rm *retrieveManager) frozen(peer distPeer) {
	rm.lock.RLock()
	defer rm.lock.RUnlock()

	for _, req := range rm.sentReqs {
		req.frozen(peer)
	}
}

// reqStateFn represents a state of the retrieve loop state machine
type reqStateFn func() reqStateFn

// retrieveLoop is the retrieval state machine event loop
func (r *sentReq) retrieveLoop() {
	go r.tryRequest()
	r.lastReqQueued = true
	state := r.stateRequesting

	for state != nil {
		state = state()
	}

	r.rm.lock.Lock()
	delete(r.rm.sentReqs, r.id)
	r.rm.lock.Unlock()
}

// stateRequesting: a request has been queued or sent recently; when it reaches soft timeout,
// a new request is sent to a new peer
func (r *sentReq) stateRequesting() reqStateFn {
	select {
	case ev := <-r.eventsCh:
		r.update(ev)

		switch ev.event {
		case rpSent:
			if ev.peer == nil {
				// request send failed, no more suitable peers
				if r.waiting() {
					// we are already waiting for sent requests which may succeed so keep waiting
					return r.stateNoMorePeers
				}
				// nothing to wait for, no more peers to ask, return with error
				r.stop(light.ErrNoPeers)
				// no need to go to stopped state because waiting() already returned false
				return nil
			}
		case rpSoftTimeout:
			// last request timed out, try asking a new peer
			go r.tryRequest()
			r.lastReqQueued = true

			return r.stateRequesting
		case rpDeliveredInvalid, rpNotDelivered:
			// if it was the last sent request (set to nil by update) then start a new one
			if !r.lastReqQueued && r.lastReqSentTo == nil {
				go r.tryRequest()
				r.lastReqQueued = true
			}

			return r.stateRequesting
		case rpDeliveredValid:
			r.stop(nil)
			return r.stateStopped
		}

		return r.stateRequesting
	case <-r.stopCh:
		return r.stateStopped
	}
}

// stateNoMorePeers: could not send more requests because no suitable peers are available.
// Peers may become suitable for a certain request later or new peers may appear so we
// keep trying.
func (r *sentReq) stateNoMorePeers() reqStateFn {
	select {
	case <-time.After(retryQueue):
		go r.tryRequest()
		r.lastReqQueued = true

		return r.stateRequesting
	case ev := <-r.eventsCh:
		r.update(ev)

		if ev.event == rpDeliveredValid {
			r.stop(nil)
			return r.stateStopped
		}

		if r.waiting() {
			return r.stateNoMorePeers
		}

		r.stop(light.ErrNoPeers)

		return nil
	case <-r.stopCh:
		return r.stateStopped
	}
}

// stateStopped: request succeeded or cancelled, just waiting for some peers
// to either answer or time out hard
func (r *sentReq) stateStopped() reqStateFn {
	for r.waiting() {
		r.update(<-r.eventsCh)
	}

	return nil
}

// update updates the queued/sent flags and timed out peers counter according to the event
func (r *sentReq) update(ev reqPeerEvent) {
	switch ev.event {
	case rpSent:
		r.lastReqQueued = false
		r.lastReqSentTo = ev.peer
	case rpSoftTimeout:
		r.lastReqSentTo = nil
		r.reqSrtoCount++
	case rpHardTimeout:
		r.reqSrtoCount--
	case rpDeliveredValid, rpDeliveredInvalid, rpNotDelivered:
		if ev.peer == r.lastReqSentTo {
			r.lastReqSentTo = nil
		} else {
			r.reqSrtoCount--
		}
	}
}

// waiting returns true if the retrieval mechanism is waiting for an answer from
// any peer
func (r *sentReq) waiting() bool {
	return r.lastReqQueued || r.lastReqSentTo != nil || r.reqSrtoCount > 0
}

// tryRequest tries to send the request to a new peer and waits for it to either
// succeed or time out if it has been sent. It also sends the appropriate reqPeerEvent
// messages to the request's event channel.
func (r *sentReq) tryRequest() {
	sent := r.rm.dist.queue(r.req)

	var p distPeer
	select {
	case p = <-sent:
	case <-r.stopCh:
		if r.rm.dist.cancel(r.req) {
			p = nil
		} else {
			p = <-sent
		}
	}

	r.eventsCh <- reqPeerEvent{rpSent, p}

	if p == nil {
		return
	}

	hrto := false

	r.lock.RLock()
	s, ok := r.sentTo[p]
	r.lock.RUnlock()

	if !ok {
		panic(nil)
	}

	defer func() {
		pp, ok := p.(*serverPeer)
		if hrto && ok {
			pp.Log().Debug("Request timed out hard")

			if r.rm.peers != nil {
				r.rm.peers.unregister(pp.id)
			}
		}
	}()

	select {
	case event := <-s.event:
		if event == rpNotDelivered {
			r.lock.Lock()
			delete(r.sentTo, p)
			r.lock.Unlock()
		}
		r.eventsCh <- reqPeerEvent{event, p}

		return
	case <-time.After(r.rm.softRequestTimeout()):
		r.eventsCh <- reqPeerEvent{rpSoftTimeout, p}
	}

	select {
	case event := <-s.event:
		if event == rpNotDelivered {
			r.lock.Lock()
			delete(r.sentTo, p)
			r.lock.Unlock()
		}
		r.eventsCh <- reqPeerEvent{event, p}
	case <-time.After(hardRequestTimeout):
		hrto = true
		r.eventsCh <- reqPeerEvent{rpHardTimeout, p}
	}
}

// deliver a reply belonging to this request
func (r *sentReq) deliver(peer distPeer, msg *Msg) error {
	r.lock.Lock()
	defer r.lock.Unlock()

	s, ok := r.sentTo[peer]
	if !ok || s.delivered {
		return errResp(ErrUnexpectedResponse, "reqID = %v", msg.ReqID)
	}

	if s.frozen {
		return nil
	}

	valid := r.validate(peer, msg) == nil
	r.sentTo[peer] = sentReqToPeer{delivered: true, frozen: false, event: s.event}

	if valid {
		s.event <- rpDeliveredValid
	} else {
		s.event <- rpDeliveredInvalid
	}

	if !valid {
		return errResp(ErrInvalidResponse, "reqID = %v", msg.ReqID)
	}

	return nil
}

// frozen sends a "not delivered" event to the peer event channel belonging to the
// given peer if the request has been sent there, causing the state machine to not
// expect an answer and potentially even send the request to the same peer again
// when canSend allows it.
func (r *sentReq) frozen(peer distPeer) {
	r.lock.Lock()
	defer r.lock.Unlock()

	s, ok := r.sentTo[peer]
	if ok && !s.delivered && !s.frozen {
		r.sentTo[peer] = sentReqToPeer{delivered: false, frozen: true, event: s.event}
		s.event <- rpNotDelivered
	}
}

// stop stops the retrieval process and sets an error code that will be returned
// by getError
func (r *sentReq) stop(err error) {
	r.lock.Lock()
	if !r.stopped {
		r.stopped = true
		r.err = err
		close(r.stopCh)
	}
	r.lock.Unlock()
}

// getError returns any retrieval error (either internally generated or set by the
// stop function) after stopCh has been closed
func (r *sentReq) getError() error {
	return r.err
}<|MERGE_RESOLUTION|>--- conflicted
+++ resolved
@@ -158,7 +158,6 @@
 	return r
 }
 
-<<<<<<< HEAD
 // requested reports whether the request with given reqid is sent by the retriever.
 func (rm *retrieveManager) requested(reqId uint64) bool {
 	rm.lock.RLock()
@@ -169,8 +168,6 @@
 	return ok
 }
 
-=======
->>>>>>> bed84606
 // deliver is called by the LES protocol manager to deliver reply messages to waiting requests
 func (rm *retrieveManager) deliver(peer distPeer, msg *Msg) error {
 	rm.lock.RLock()
