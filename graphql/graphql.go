--- conflicted
+++ resolved
@@ -1067,18 +1067,8 @@
 func (b *Block) Call(ctx context.Context, args struct {
 	Data ethapi.TransactionArgs
 }) (*CallResult, error) {
-<<<<<<< HEAD
-	result, err := ethapi.DoCall(ctx, b.r.backend, args.Data, *b.numberOrHash, nil, b.r.backend.RPCEVMTimeout(), b.r.backend.RPCGasCap())
-=======
-	if b.numberOrHash == nil {
-		_, err := b.resolve(ctx)
-		if err != nil {
-			return nil, err
-		}
-	}
-
-	result, err := ethapi.DoCall(ctx, b.backend, args.Data, *b.numberOrHash, nil, nil, b.backend.RPCEVMTimeout(), b.backend.RPCGasCap())
->>>>>>> 891ec7fe
+	// TODO marcello check args number
+	result, err := ethapi.DoCall(ctx, b.r.backend, args.Data, *b.numberOrHash, nil, nil, b.r.backend.RPCEVMTimeout(), b.r.backend.RPCGasCap())
 	if err != nil {
 		return nil, err
 	}
@@ -1142,11 +1132,7 @@
 	Data ethapi.TransactionArgs
 }) (*CallResult, error) {
 	pendingBlockNr := rpc.BlockNumberOrHashWithNumber(rpc.PendingBlockNumber)
-<<<<<<< HEAD
-	result, err := ethapi.DoCall(ctx, p.r.backend, args.Data, pendingBlockNr, nil, p.r.backend.RPCEVMTimeout(), p.r.backend.RPCGasCap())
-=======
-	result, err := ethapi.DoCall(ctx, p.backend, args.Data, pendingBlockNr, nil, nil, p.backend.RPCEVMTimeout(), p.backend.RPCGasCap())
->>>>>>> 891ec7fe
+	result, err := ethapi.DoCall(ctx, p.r.backend, args.Data, pendingBlockNr, nil, nil, p.r.backend.RPCEVMTimeout(), p.r.backend.RPCGasCap())
 	if err != nil {
 		return nil, err
 	}
