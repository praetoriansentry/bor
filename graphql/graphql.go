// Copyright 2019 The go-ethereum Authors
// This file is part of the go-ethereum library.
//
// The go-ethereum library is free software: you can redistribute it and/or modify
// it under the terms of the GNU Lesser General Public License as published by
// the Free Software Foundation, either version 3 of the License, or
// (at your option) any later version.
//
// The go-ethereum library is distributed in the hope that it will be useful,
// but WITHOUT ANY WARRANTY; without even the implied warranty of
// MERCHANTABILITY or FITNESS FOR A PARTICULAR PURPOSE. See the
// GNU Lesser General Public License for more details.
//
// You should have received a copy of the GNU Lesser General Public License
// along with the go-ethereum library. If not, see <http://www.gnu.org/licenses/>.

// Package graphql provides a GraphQL interface to Ethereum node data.
package graphql

import (
	"context"
	"errors"
	"fmt"
	"math/big"
	"sort"
	"strconv"
	"sync"

	"github.com/ethereum/go-ethereum"
	"github.com/ethereum/go-ethereum/common"
	"github.com/ethereum/go-ethereum/common/hexutil"
	"github.com/ethereum/go-ethereum/common/math"
	"github.com/ethereum/go-ethereum/consensus/misc"
	"github.com/ethereum/go-ethereum/core/state"
	"github.com/ethereum/go-ethereum/core/types"
	"github.com/ethereum/go-ethereum/eth/filters"
	"github.com/ethereum/go-ethereum/internal/ethapi"
	"github.com/ethereum/go-ethereum/rlp"
	"github.com/ethereum/go-ethereum/rpc"
)

var (
	errBlockInvariant = errors.New("block objects must be instantiated with at least one of num or hash")
)

type Long int64

// ImplementsGraphQLType returns true if Long implements the provided GraphQL type.
func (b Long) ImplementsGraphQLType(name string) bool { return name == "Long" }

// UnmarshalGraphQL unmarshals the provided GraphQL query data.
func (b *Long) UnmarshalGraphQL(input interface{}) error {
	var err error
	switch input := input.(type) {
	case string:
		// uncomment to support hex values
		//if strings.HasPrefix(input, "0x") {
		//	// apply leniency and support hex representations of longs.
		//	value, err := hexutil.DecodeUint64(input)
		//	*b = Long(value)
		//	return err
		//} else {
		value, err := strconv.ParseInt(input, 10, 64)
		*b = Long(value)
		return err
		//}
	case int32:
		*b = Long(input)
	case int64:
		*b = Long(input)
	case float64:
		*b = Long(input)
	default:
		err = fmt.Errorf("unexpected type %T for Long", input)
	}
	return err
}

// Account represents an Ethereum account at a particular block.
type Account struct {
	r             *Resolver
	address       common.Address
	blockNrOrHash rpc.BlockNumberOrHash
}

// getState fetches the StateDB object for an account.
func (a *Account) getState(ctx context.Context) (*state.StateDB, error) {
	state, _, err := a.r.backend.StateAndHeaderByNumberOrHash(ctx, a.blockNrOrHash)
	return state, err
}

func (a *Account) Address(ctx context.Context) (common.Address, error) {
	return a.address, nil
}

func (a *Account) Balance(ctx context.Context) (hexutil.Big, error) {
	state, err := a.getState(ctx)
	if err != nil {
		return hexutil.Big{}, err
	}
	balance := state.GetBalance(a.address)
	if balance == nil {
		return hexutil.Big{}, fmt.Errorf("failed to load balance %x", a.address)
	}
	return hexutil.Big(*balance), nil
}

func (a *Account) TransactionCount(ctx context.Context) (hexutil.Uint64, error) {
	// Ask transaction pool for the nonce which includes pending transactions
	if blockNr, ok := a.blockNrOrHash.Number(); ok && blockNr == rpc.PendingBlockNumber {
<<<<<<< HEAD
		nonce, err := a.backend.GetPoolNonce(ctx, a.address)
=======
		nonce, err := a.r.backend.GetPoolNonce(ctx, a.address)
>>>>>>> ea9e62ca
		if err != nil {
			return 0, err
		}
		return hexutil.Uint64(nonce), nil
	}
	state, err := a.getState(ctx)
	if err != nil {
		return 0, err
	}
	return hexutil.Uint64(state.GetNonce(a.address)), nil
}

func (a *Account) Code(ctx context.Context) (hexutil.Bytes, error) {
	state, err := a.getState(ctx)
	if err != nil {
		return hexutil.Bytes{}, err
	}
	return state.GetCode(a.address), nil
}

func (a *Account) Storage(ctx context.Context, args struct{ Slot common.Hash }) (common.Hash, error) {
	state, err := a.getState(ctx)
	if err != nil {
		return common.Hash{}, err
	}
	return state.GetState(a.address, args.Slot), nil
}

// Log represents an individual log message. All arguments are mandatory.
type Log struct {
	r           *Resolver
	transaction *Transaction
	log         *types.Log
}

func (l *Log) Transaction(ctx context.Context) *Transaction {
	return l.transaction
}

func (l *Log) Account(ctx context.Context, args BlockNumberArgs) *Account {
	return &Account{
		r:             l.r,
		address:       l.log.Address,
		blockNrOrHash: args.NumberOrLatest(),
	}
}

func (l *Log) Index(ctx context.Context) int32 {
	return int32(l.log.Index)
}

func (l *Log) Topics(ctx context.Context) []common.Hash {
	return l.log.Topics
}

func (l *Log) Data(ctx context.Context) hexutil.Bytes {
	return l.log.Data
}

// AccessTuple represents EIP-2930
type AccessTuple struct {
	address     common.Address
	storageKeys []common.Hash
}

func (at *AccessTuple) Address(ctx context.Context) common.Address {
	return at.address
}

func (at *AccessTuple) StorageKeys(ctx context.Context) []common.Hash {
	return at.storageKeys
}

// Transaction represents an Ethereum transaction.
// backend and hash are mandatory; all others will be fetched when required.
type Transaction struct {
	r    *Resolver
	hash common.Hash // Must be present after initialization
	mu   sync.Mutex
	// mu protects following resources
	tx    *types.Transaction
	block *Block
	index uint64
}

// resolve returns the internal transaction object, fetching it if needed.
// It also returns the block the tx blongs to, unless it is a pending tx.
func (t *Transaction) resolve(ctx context.Context) (*types.Transaction, *Block, error) {
	t.mu.Lock()
	defer t.mu.Unlock()
	if t.tx != nil {
		return t.tx, t.block, nil
	}
	// Try to return an already finalized transaction
	tx, blockHash, _, index, err := t.r.backend.GetTransaction(ctx, t.hash)
	if err == nil && tx != nil {
		t.tx = tx
		blockNrOrHash := rpc.BlockNumberOrHashWithHash(blockHash, false)
		t.block = &Block{
			r:            t.r,
			numberOrHash: &blockNrOrHash,
			hash:         blockHash,
		}
		t.index = index
		return t.tx, t.block, nil
	}
	// No finalized transaction, try to retrieve it from the pool
	t.tx = t.r.backend.GetPoolTransaction(t.hash)
	return t.tx, nil, nil
}

func (t *Transaction) Hash(ctx context.Context) common.Hash {
	return t.hash
}

func (t *Transaction) InputData(ctx context.Context) (hexutil.Bytes, error) {
	tx, _, err := t.resolve(ctx)
	if err != nil || tx == nil {
		return hexutil.Bytes{}, err
	}
	return tx.Data(), nil
}

func (t *Transaction) Gas(ctx context.Context) (hexutil.Uint64, error) {
	tx, _, err := t.resolve(ctx)
	if err != nil || tx == nil {
		return 0, err
	}
	return hexutil.Uint64(tx.Gas()), nil
}

func (t *Transaction) GasPrice(ctx context.Context) (hexutil.Big, error) {
	tx, block, err := t.resolve(ctx)
	if err != nil || tx == nil {
		return hexutil.Big{}, err
	}
	switch tx.Type() {
	case types.AccessListTxType:
		return hexutil.Big(*tx.GasPrice()), nil
	case types.DynamicFeeTxType:
		if block != nil {
			if baseFee, _ := block.BaseFeePerGas(ctx); baseFee != nil {
				// price = min(tip, gasFeeCap - baseFee) + baseFee
				return (hexutil.Big)(*math.BigMin(new(big.Int).Add(tx.GasTipCap(), baseFee.ToInt()), tx.GasFeeCap())), nil
			}
		}
		return hexutil.Big(*tx.GasPrice()), nil
	default:
		return hexutil.Big(*tx.GasPrice()), nil
	}
}

func (t *Transaction) EffectiveGasPrice(ctx context.Context) (*hexutil.Big, error) {
	tx, block, err := t.resolve(ctx)
	if err != nil || tx == nil {
		return nil, err
	}
	// Pending tx
<<<<<<< HEAD
	if t.block == nil {
		return nil, nil
	}
	header, err := t.block.resolveHeader(ctx)
=======
	if block == nil {
		return nil, nil
	}
	header, err := block.resolveHeader(ctx)
>>>>>>> ea9e62ca
	if err != nil || header == nil {
		return nil, err
	}
	if header.BaseFee == nil {
		return (*hexutil.Big)(tx.GasPrice()), nil
	}
	return (*hexutil.Big)(math.BigMin(new(big.Int).Add(tx.GasTipCap(), header.BaseFee), tx.GasFeeCap())), nil
}

func (t *Transaction) MaxFeePerGas(ctx context.Context) (*hexutil.Big, error) {
	tx, _, err := t.resolve(ctx)
	if err != nil || tx == nil {
		return nil, err
	}
	switch tx.Type() {
	case types.AccessListTxType:
		return nil, nil
	case types.DynamicFeeTxType:
		return (*hexutil.Big)(tx.GasFeeCap()), nil
	default:
		return nil, nil
	}
}

func (t *Transaction) MaxPriorityFeePerGas(ctx context.Context) (*hexutil.Big, error) {
	tx, _, err := t.resolve(ctx)
	if err != nil || tx == nil {
		return nil, err
	}
	switch tx.Type() {
	case types.AccessListTxType:
		return nil, nil
	case types.DynamicFeeTxType:
		return (*hexutil.Big)(tx.GasTipCap()), nil
	default:
		return nil, nil
	}
}

func (t *Transaction) EffectiveTip(ctx context.Context) (*hexutil.Big, error) {
<<<<<<< HEAD
	tx, err := t.resolve(ctx)
=======
	tx, block, err := t.resolve(ctx)
>>>>>>> ea9e62ca
	if err != nil || tx == nil {
		return nil, err
	}
	// Pending tx
<<<<<<< HEAD
	if t.block == nil {
		return nil, nil
	}
	header, err := t.block.resolveHeader(ctx)
=======
	if block == nil {
		return nil, nil
	}
	header, err := block.resolveHeader(ctx)
>>>>>>> ea9e62ca
	if err != nil || header == nil {
		return nil, err
	}
	if header.BaseFee == nil {
		return (*hexutil.Big)(tx.GasPrice()), nil
	}

	tip, err := tx.EffectiveGasTip(header.BaseFee)
	if err != nil {
		return nil, err
	}
	return (*hexutil.Big)(tip), nil
}

func (t *Transaction) Value(ctx context.Context) (hexutil.Big, error) {
	tx, _, err := t.resolve(ctx)
	if err != nil || tx == nil {
		return hexutil.Big{}, err
	}
	if tx.Value() == nil {
		return hexutil.Big{}, fmt.Errorf("invalid transaction value %x", t.hash)
	}
	return hexutil.Big(*tx.Value()), nil
}

func (t *Transaction) Nonce(ctx context.Context) (hexutil.Uint64, error) {
	tx, _, err := t.resolve(ctx)
	if err != nil || tx == nil {
		return 0, err
	}
	return hexutil.Uint64(tx.Nonce()), nil
}

func (t *Transaction) To(ctx context.Context, args BlockNumberArgs) (*Account, error) {
	tx, _, err := t.resolve(ctx)
	if err != nil || tx == nil {
		return nil, err
	}
	to := tx.To()
	if to == nil {
		return nil, nil
	}
	return &Account{
		r:             t.r,
		address:       *to,
		blockNrOrHash: args.NumberOrLatest(),
	}, nil
}

func (t *Transaction) From(ctx context.Context, args BlockNumberArgs) (*Account, error) {
	tx, _, err := t.resolve(ctx)
	if err != nil || tx == nil {
		return nil, err
	}
	signer := types.LatestSigner(t.r.backend.ChainConfig())
	from, _ := types.Sender(signer, tx)
	return &Account{
		r:             t.r,
		address:       from,
		blockNrOrHash: args.NumberOrLatest(),
	}, nil
}

func (t *Transaction) Block(ctx context.Context) (*Block, error) {
	_, block, err := t.resolve(ctx)
	if err != nil {
		return nil, err
	}
	return block, nil
}

func (t *Transaction) Index(ctx context.Context) (*int32, error) {
	_, block, err := t.resolve(ctx)
	if err != nil {
		return nil, err
	}
	// Pending tx
	if block == nil {
		return nil, nil
	}
	index := int32(t.index)
	return &index, nil
}

// getReceipt returns the receipt associated with this transaction, if any.
func (t *Transaction) getReceipt(ctx context.Context) (*types.Receipt, error) {
	_, block, err := t.resolve(ctx)
	if err != nil {
		return nil, err
	}
	// Pending tx
	if block == nil {
		return nil, nil
	}
	receipts, err := block.resolveReceipts(ctx)
	if err != nil {
		return nil, err
	}
	return receipts[t.index], nil
}

func (t *Transaction) Status(ctx context.Context) (*Long, error) {
	receipt, err := t.getReceipt(ctx)
	if err != nil || receipt == nil {
		return nil, err
	}
	if len(receipt.PostState) != 0 {
		return nil, nil
	}
	ret := Long(receipt.Status)
	return &ret, nil
}

func (t *Transaction) GasUsed(ctx context.Context) (*Long, error) {
	receipt, err := t.getReceipt(ctx)
	if err != nil || receipt == nil {
		return nil, err
	}
	ret := Long(receipt.GasUsed)
	return &ret, nil
}

func (t *Transaction) CumulativeGasUsed(ctx context.Context) (*Long, error) {
	receipt, err := t.getReceipt(ctx)
	if err != nil || receipt == nil {
		return nil, err
	}
	ret := Long(receipt.CumulativeGasUsed)
	return &ret, nil
}

func (t *Transaction) CreatedContract(ctx context.Context, args BlockNumberArgs) (*Account, error) {
	receipt, err := t.getReceipt(ctx)
	if err != nil || receipt == nil || receipt.ContractAddress == (common.Address{}) {
		return nil, err
	}
	return &Account{
		r:             t.r,
		address:       receipt.ContractAddress,
		blockNrOrHash: args.NumberOrLatest(),
	}, nil
}

func (t *Transaction) Logs(ctx context.Context) (*[]*Log, error) {
	_, block, err := t.resolve(ctx)
	if err != nil {
		return nil, err
	}
	// Pending tx
	if block == nil {
		return nil, nil
	}
	h, err := block.Hash(ctx)
	if err != nil {
		return nil, err
	}
	return t.getLogs(ctx, h)
}

// getLogs returns log objects for the given tx.
// Assumes block hash is resolved.
func (t *Transaction) getLogs(ctx context.Context, hash common.Hash) (*[]*Log, error) {
	var (
		filter    = t.r.filterSystem.NewBlockFilter(hash, nil, nil)
		logs, err = filter.Logs(ctx)
	)
	if err != nil {
		return nil, err
	}
	var ret []*Log
	// Select tx logs from all block logs
	ix := sort.Search(len(logs), func(i int) bool { return uint64(logs[i].TxIndex) >= t.index })
	for ix < len(logs) && uint64(logs[ix].TxIndex) == t.index {
		ret = append(ret, &Log{
			r:           t.r,
			transaction: t,
			log:         logs[ix],
		})
		ix++
	}
	return &ret, nil
}

func (t *Transaction) Type(ctx context.Context) (*int32, error) {
	tx, _, err := t.resolve(ctx)
	if err != nil {
		return nil, err
	}
	txType := int32(tx.Type())
	return &txType, nil
}

func (t *Transaction) AccessList(ctx context.Context) (*[]*AccessTuple, error) {
	tx, _, err := t.resolve(ctx)
	if err != nil || tx == nil {
		return nil, err
	}
	accessList := tx.AccessList()
	ret := make([]*AccessTuple, 0, len(accessList))
	for _, al := range accessList {
		ret = append(ret, &AccessTuple{
			address:     al.Address,
			storageKeys: al.StorageKeys,
		})
	}
	return &ret, nil
}

func (t *Transaction) R(ctx context.Context) (hexutil.Big, error) {
	tx, _, err := t.resolve(ctx)
	if err != nil || tx == nil {
		return hexutil.Big{}, err
	}
	_, r, _ := tx.RawSignatureValues()
	return hexutil.Big(*r), nil
}

func (t *Transaction) S(ctx context.Context) (hexutil.Big, error) {
	tx, _, err := t.resolve(ctx)
	if err != nil || tx == nil {
		return hexutil.Big{}, err
	}
	_, _, s := tx.RawSignatureValues()
	return hexutil.Big(*s), nil
}

func (t *Transaction) V(ctx context.Context) (hexutil.Big, error) {
	tx, _, err := t.resolve(ctx)
	if err != nil || tx == nil {
		return hexutil.Big{}, err
	}
	v, _, _ := tx.RawSignatureValues()
	return hexutil.Big(*v), nil
}

func (t *Transaction) Raw(ctx context.Context) (hexutil.Bytes, error) {
	tx, _, err := t.resolve(ctx)
	if err != nil || tx == nil {
		return hexutil.Bytes{}, err
	}
	return tx.MarshalBinary()
}

func (t *Transaction) RawReceipt(ctx context.Context) (hexutil.Bytes, error) {
	receipt, err := t.getReceipt(ctx)
	if err != nil || receipt == nil {
		return hexutil.Bytes{}, err
	}
	return receipt.MarshalBinary()
}

type BlockType int

// Block represents an Ethereum block.
// backend, and numberOrHash are mandatory. All other fields are lazily fetched
// when required.
type Block struct {
	r            *Resolver
	numberOrHash *rpc.BlockNumberOrHash // Field resolvers assume numberOrHash is always present
	mu           sync.Mutex
	// mu protects following resources
	hash     common.Hash // Must be resolved during initialization
	header   *types.Header
	block    *types.Block
	receipts []*types.Receipt
}

// resolve returns the internal Block object representing this block, fetching
// it if necessary.
func (b *Block) resolve(ctx context.Context) (*types.Block, error) {
	b.mu.Lock()
	defer b.mu.Unlock()
	if b.block != nil {
		return b.block, nil
	}
	if b.numberOrHash == nil {
		latest := rpc.BlockNumberOrHashWithNumber(rpc.LatestBlockNumber)
		b.numberOrHash = &latest
	}
	var err error
	b.block, err = b.r.backend.BlockByNumberOrHash(ctx, *b.numberOrHash)
	if b.block != nil {
		b.hash = b.block.Hash()
		if b.header == nil {
			b.header = b.block.Header()
		}
	}
	return b.block, err
}

// resolveHeader returns the internal Header object for this block, fetching it
// if necessary. Call this function instead of `resolve` unless you need the
// additional data (transactions and uncles).
func (b *Block) resolveHeader(ctx context.Context) (*types.Header, error) {
	b.mu.Lock()
	defer b.mu.Unlock()
	if b.header != nil {
		return b.header, nil
	}
	if b.numberOrHash == nil && b.hash == (common.Hash{}) {
		return nil, errBlockInvariant
	}
	var err error
	b.header, err = b.r.backend.HeaderByNumberOrHash(ctx, *b.numberOrHash)
	if err != nil {
		return nil, err
	}
	if b.hash == (common.Hash{}) {
		b.hash = b.header.Hash()
	}
	return b.header, nil
}

// resolveReceipts returns the list of receipts for this block, fetching them
// if necessary.
func (b *Block) resolveReceipts(ctx context.Context) ([]*types.Receipt, error) {
	b.mu.Lock()
	defer b.mu.Unlock()
	if b.receipts != nil {
		return b.receipts, nil
	}
	receipts, err := b.r.backend.GetReceipts(ctx, b.hash)
	if err != nil {
		return nil, err
	}
	b.receipts = receipts
	return receipts, nil
}

func (b *Block) Number(ctx context.Context) (Long, error) {
	header, err := b.resolveHeader(ctx)
	if err != nil {
		return 0, err
	}

	return Long(header.Number.Uint64()), nil
}

func (b *Block) Hash(ctx context.Context) (common.Hash, error) {
	b.mu.Lock()
	defer b.mu.Unlock()
	return b.hash, nil
}

func (b *Block) GasLimit(ctx context.Context) (Long, error) {
	header, err := b.resolveHeader(ctx)
	if err != nil {
		return 0, err
	}
	return Long(header.GasLimit), nil
}

func (b *Block) GasUsed(ctx context.Context) (Long, error) {
	header, err := b.resolveHeader(ctx)
	if err != nil {
		return 0, err
	}
	return Long(header.GasUsed), nil
}

func (b *Block) BaseFeePerGas(ctx context.Context) (*hexutil.Big, error) {
	header, err := b.resolveHeader(ctx)
	if err != nil {
		return nil, err
	}
	if header.BaseFee == nil {
		return nil, nil
	}
	return (*hexutil.Big)(header.BaseFee), nil
}

func (b *Block) NextBaseFeePerGas(ctx context.Context) (*hexutil.Big, error) {
	header, err := b.resolveHeader(ctx)
	if err != nil {
		return nil, err
	}
<<<<<<< HEAD
	chaincfg := b.backend.ChainConfig()
=======
	chaincfg := b.r.backend.ChainConfig()
>>>>>>> ea9e62ca
	if header.BaseFee == nil {
		// Make sure next block doesn't enable EIP-1559
		if !chaincfg.IsLondon(new(big.Int).Add(header.Number, common.Big1)) {
			return nil, nil
		}
	}
	nextBaseFee := misc.CalcBaseFee(chaincfg, header)
	return (*hexutil.Big)(nextBaseFee), nil
}

func (b *Block) Parent(ctx context.Context) (*Block, error) {
	if _, err := b.resolveHeader(ctx); err != nil {
		return nil, err
<<<<<<< HEAD
	}
	if b.header == nil || b.header.Number.Uint64() < 1 {
		return nil, nil
	}
	num := rpc.BlockNumberOrHashWithNumber(rpc.BlockNumber(b.header.Number.Uint64() - 1))
	return &Block{
		backend:      b.backend,
		numberOrHash: &num,
		hash:         b.header.ParentHash,
=======
	}
	if b.header == nil || b.header.Number.Uint64() < 1 {
		return nil, nil
	}
	var (
		num       = rpc.BlockNumber(b.header.Number.Uint64() - 1)
		hash      = b.header.ParentHash
		numOrHash = rpc.BlockNumberOrHash{
			BlockNumber: &num,
			BlockHash:   &hash,
		}
	)
	return &Block{
		r:            b.r,
		numberOrHash: &numOrHash,
		hash:         hash,
>>>>>>> ea9e62ca
	}, nil
}

func (b *Block) Difficulty(ctx context.Context) (hexutil.Big, error) {
	header, err := b.resolveHeader(ctx)
	if err != nil {
		return hexutil.Big{}, err
	}
	return hexutil.Big(*header.Difficulty), nil
}

func (b *Block) Timestamp(ctx context.Context) (hexutil.Uint64, error) {
	header, err := b.resolveHeader(ctx)
	if err != nil {
		return 0, err
	}
	return hexutil.Uint64(header.Time), nil
}

func (b *Block) Nonce(ctx context.Context) (hexutil.Bytes, error) {
	header, err := b.resolveHeader(ctx)
	if err != nil {
		return hexutil.Bytes{}, err
	}
	return header.Nonce[:], nil
}

func (b *Block) MixHash(ctx context.Context) (common.Hash, error) {
	header, err := b.resolveHeader(ctx)
	if err != nil {
		return common.Hash{}, err
	}
	return header.MixDigest, nil
}

func (b *Block) TransactionsRoot(ctx context.Context) (common.Hash, error) {
	header, err := b.resolveHeader(ctx)
	if err != nil {
		return common.Hash{}, err
	}
	return header.TxHash, nil
}

func (b *Block) StateRoot(ctx context.Context) (common.Hash, error) {
	header, err := b.resolveHeader(ctx)
	if err != nil {
		return common.Hash{}, err
	}
	return header.Root, nil
}

func (b *Block) ReceiptsRoot(ctx context.Context) (common.Hash, error) {
	header, err := b.resolveHeader(ctx)
	if err != nil {
		return common.Hash{}, err
	}
	return header.ReceiptHash, nil
}

func (b *Block) OmmerHash(ctx context.Context) (common.Hash, error) {
	header, err := b.resolveHeader(ctx)
	if err != nil {
		return common.Hash{}, err
	}
	return header.UncleHash, nil
}

func (b *Block) OmmerCount(ctx context.Context) (*int32, error) {
	block, err := b.resolve(ctx)
	if err != nil || block == nil {
		return nil, err
	}
	count := int32(len(block.Uncles()))
	return &count, err
}

func (b *Block) Ommers(ctx context.Context) (*[]*Block, error) {
	block, err := b.resolve(ctx)
	if err != nil || block == nil {
		return nil, err
	}
	ret := make([]*Block, 0, len(block.Uncles()))
	for _, uncle := range block.Uncles() {
		blockNumberOrHash := rpc.BlockNumberOrHashWithHash(uncle.Hash(), false)
		ret = append(ret, &Block{
			r:            b.r,
			numberOrHash: &blockNumberOrHash,
			header:       uncle,
			hash:         uncle.Hash(),
		})
	}
	return &ret, nil
}

func (b *Block) ExtraData(ctx context.Context) (hexutil.Bytes, error) {
	header, err := b.resolveHeader(ctx)
	if err != nil {
		return hexutil.Bytes{}, err
	}
	return header.Extra, nil
}

func (b *Block) LogsBloom(ctx context.Context) (hexutil.Bytes, error) {
	header, err := b.resolveHeader(ctx)
	if err != nil {
		return hexutil.Bytes{}, err
	}
	return header.Bloom.Bytes(), nil
}

func (b *Block) TotalDifficulty(ctx context.Context) (hexutil.Big, error) {
	hash, err := b.Hash(ctx)
	if err != nil {
		return hexutil.Big{}, err
	}
	td := b.r.backend.GetTd(ctx, hash)
	if td == nil {
		return hexutil.Big{}, fmt.Errorf("total difficulty not found %x", hash)
	}
	return hexutil.Big(*td), nil
}

func (b *Block) RawHeader(ctx context.Context) (hexutil.Bytes, error) {
	header, err := b.resolveHeader(ctx)
	if err != nil {
		return hexutil.Bytes{}, err
	}
	return rlp.EncodeToBytes(header)
}

func (b *Block) Raw(ctx context.Context) (hexutil.Bytes, error) {
	block, err := b.resolve(ctx)
	if err != nil {
		return hexutil.Bytes{}, err
	}
	return rlp.EncodeToBytes(block)
}

// BlockNumberArgs encapsulates arguments to accessors that specify a block number.
type BlockNumberArgs struct {
	// TODO: Ideally we could use input unions to allow the query to specify the
	// block parameter by hash, block number, or tag but input unions aren't part of the
	// standard GraphQL schema SDL yet, see: https://github.com/graphql/graphql-spec/issues/488
	Block *hexutil.Uint64
}

// NumberOr returns the provided block number argument, or the "current" block number or hash if none
// was provided.
func (a BlockNumberArgs) NumberOr(current rpc.BlockNumberOrHash) rpc.BlockNumberOrHash {
	if a.Block != nil {
		blockNr := rpc.BlockNumber(*a.Block)
		return rpc.BlockNumberOrHashWithNumber(blockNr)
	}
	return current
}

// NumberOrLatest returns the provided block number argument, or the "latest" block number if none
// was provided.
func (a BlockNumberArgs) NumberOrLatest() rpc.BlockNumberOrHash {
	return a.NumberOr(rpc.BlockNumberOrHashWithNumber(rpc.LatestBlockNumber))
}

func (b *Block) Miner(ctx context.Context, args BlockNumberArgs) (*Account, error) {
	header, err := b.resolveHeader(ctx)
	if err != nil {
		return nil, err
	}
	return &Account{
		r:             b.r,
		address:       header.Coinbase,
		blockNrOrHash: args.NumberOrLatest(),
	}, nil
}

func (b *Block) TransactionCount(ctx context.Context) (*int32, error) {
	block, err := b.resolve(ctx)
	if err != nil || block == nil {
		return nil, err
	}
	count := int32(len(block.Transactions()))
	return &count, err
}

func (b *Block) Transactions(ctx context.Context) (*[]*Transaction, error) {
	block, err := b.resolve(ctx)
	if err != nil || block == nil {
		return nil, err
	}
	ret := make([]*Transaction, 0, len(block.Transactions()))
	for i, tx := range block.Transactions() {
		ret = append(ret, &Transaction{
			r:     b.r,
			hash:  tx.Hash(),
			tx:    tx,
			block: b,
			index: uint64(i),
		})
	}
	return &ret, nil
}

func (b *Block) TransactionAt(ctx context.Context, args struct{ Index int32 }) (*Transaction, error) {
	block, err := b.resolve(ctx)
	if err != nil || block == nil {
		return nil, err
	}
	txs := block.Transactions()
	if args.Index < 0 || int(args.Index) >= len(txs) {
		return nil, nil
	}
	tx := txs[args.Index]
	return &Transaction{
		r:     b.r,
		hash:  tx.Hash(),
		tx:    tx,
		block: b,
		index: uint64(args.Index),
	}, nil
}

func (b *Block) OmmerAt(ctx context.Context, args struct{ Index int32 }) (*Block, error) {
	block, err := b.resolve(ctx)
	if err != nil || block == nil {
		return nil, err
	}
	uncles := block.Uncles()
	if args.Index < 0 || int(args.Index) >= len(uncles) {
		return nil, nil
	}
	uncle := uncles[args.Index]
	blockNumberOrHash := rpc.BlockNumberOrHashWithHash(uncle.Hash(), false)
	return &Block{
		r:            b.r,
		numberOrHash: &blockNumberOrHash,
		header:       uncle,
		hash:         uncle.Hash(),
	}, nil
}

// BlockFilterCriteria encapsulates criteria passed to a `logs` accessor inside
// a block.
type BlockFilterCriteria struct {
	Addresses *[]common.Address // restricts matches to events created by specific contracts

	// The Topic list restricts matches to particular event topics. Each event has a list
	// of topics. Topics matches a prefix of that list. An empty element slice matches any
	// topic. Non-empty elements represent an alternative that matches any of the
	// contained topics.
	//
	// Examples:
	// {} or nil          matches any topic list
	// {{A}}              matches topic A in first position
	// {{}, {B}}          matches any topic in first position, B in second position
	// {{A}, {B}}         matches topic A in first position, B in second position
	// {{A, B}}, {C, D}}  matches topic (A OR B) in first position, (C OR D) in second position
	Topics *[][]common.Hash
}

// runFilter accepts a filter and executes it, returning all its results as
// `Log` objects.
func runFilter(ctx context.Context, r *Resolver, filter *filters.Filter) ([]*Log, error) {
	logs, err := filter.Logs(ctx)
	if err != nil || logs == nil {
		return nil, err
	}
	ret := make([]*Log, 0, len(logs))
	for _, log := range logs {
		ret = append(ret, &Log{
			r:           r,
			transaction: &Transaction{r: r, hash: log.TxHash},
			log:         log,
		})
	}
	return ret, nil
}

func (b *Block) Logs(ctx context.Context, args struct{ Filter BlockFilterCriteria }) ([]*Log, error) {
	var addresses []common.Address
	if args.Filter.Addresses != nil {
		addresses = *args.Filter.Addresses
	}
	var topics [][]common.Hash
	if args.Filter.Topics != nil {
		topics = *args.Filter.Topics
	}
	// Construct the range filter
	hash, err := b.Hash(ctx)
	if err != nil {
		return nil, err
	}
	filter := b.r.filterSystem.NewBlockFilter(hash, addresses, topics)

	// Run the filter and return all the logs
	return runFilter(ctx, b.r, filter)
}

func (b *Block) Account(ctx context.Context, args struct {
	Address common.Address
}) (*Account, error) {
	return &Account{
		r:             b.r,
		address:       args.Address,
		blockNrOrHash: *b.numberOrHash,
	}, nil
}

// CallData encapsulates arguments to `call` or `estimateGas`.
// All arguments are optional.
type CallData struct {
	From                 *common.Address // The Ethereum address the call is from.
	To                   *common.Address // The Ethereum address the call is to.
	Gas                  *hexutil.Uint64 // The amount of gas provided for the call.
	GasPrice             *hexutil.Big    // The price of each unit of gas, in wei.
	MaxFeePerGas         *hexutil.Big    // The max price of each unit of gas, in wei (1559).
	MaxPriorityFeePerGas *hexutil.Big    // The max tip of each unit of gas, in wei (1559).
	Value                *hexutil.Big    // The value sent along with the call.
	Data                 *hexutil.Bytes  // Any data sent with the call.
}

// CallResult encapsulates the result of an invocation of the `call` accessor.
type CallResult struct {
	data    hexutil.Bytes // The return data from the call
	gasUsed Long          // The amount of gas used
	status  Long          // The return status of the call - 0 for failure or 1 for success.
}

func (c *CallResult) Data() hexutil.Bytes {
	return c.data
}

func (c *CallResult) GasUsed() Long {
	return c.gasUsed
}

func (c *CallResult) Status() Long {
	return c.status
}

func (b *Block) Call(ctx context.Context, args struct {
	Data ethapi.TransactionArgs
}) (*CallResult, error) {
	result, err := ethapi.DoCall(ctx, b.r.backend, args.Data, *b.numberOrHash, nil, b.r.backend.RPCEVMTimeout(), b.r.backend.RPCGasCap())
	if err != nil {
		return nil, err
	}
	status := Long(1)
	if result.Failed() {
		status = 0
	}

	return &CallResult{
		data:    result.ReturnData,
		gasUsed: Long(result.UsedGas),
		status:  status,
	}, nil
}

func (b *Block) EstimateGas(ctx context.Context, args struct {
	Data ethapi.TransactionArgs
}) (Long, error) {
	gas, err := ethapi.DoEstimateGas(ctx, b.r.backend, args.Data, *b.numberOrHash, b.r.backend.RPCGasCap())
	return Long(gas), err
}

type Pending struct {
	r *Resolver
}

func (p *Pending) TransactionCount(ctx context.Context) (int32, error) {
	txs, err := p.r.backend.GetPoolTransactions()
	return int32(len(txs)), err
}

func (p *Pending) Transactions(ctx context.Context) (*[]*Transaction, error) {
	txs, err := p.r.backend.GetPoolTransactions()
	if err != nil {
		return nil, err
	}
	ret := make([]*Transaction, 0, len(txs))
	for i, tx := range txs {
		ret = append(ret, &Transaction{
			r:     p.r,
			hash:  tx.Hash(),
			tx:    tx,
			index: uint64(i),
		})
	}
	return &ret, nil
}

func (p *Pending) Account(ctx context.Context, args struct {
	Address common.Address
}) *Account {
	pendingBlockNr := rpc.BlockNumberOrHashWithNumber(rpc.PendingBlockNumber)
	return &Account{
		r:             p.r,
		address:       args.Address,
		blockNrOrHash: pendingBlockNr,
	}
}

func (p *Pending) Call(ctx context.Context, args struct {
	Data ethapi.TransactionArgs
}) (*CallResult, error) {
	pendingBlockNr := rpc.BlockNumberOrHashWithNumber(rpc.PendingBlockNumber)
	result, err := ethapi.DoCall(ctx, p.r.backend, args.Data, pendingBlockNr, nil, p.r.backend.RPCEVMTimeout(), p.r.backend.RPCGasCap())
	if err != nil {
		return nil, err
	}
	status := Long(1)
	if result.Failed() {
		status = 0
	}

	return &CallResult{
		data:    result.ReturnData,
		gasUsed: Long(result.UsedGas),
		status:  status,
	}, nil
}

func (p *Pending) EstimateGas(ctx context.Context, args struct {
	Data ethapi.TransactionArgs
}) (Long, error) {
	pendingBlockNr := rpc.BlockNumberOrHashWithNumber(rpc.PendingBlockNumber)
	gas, err := ethapi.DoEstimateGas(ctx, p.r.backend, args.Data, pendingBlockNr, p.r.backend.RPCGasCap())
	return Long(gas), err
}

// Resolver is the top-level object in the GraphQL hierarchy.
type Resolver struct {
	backend      ethapi.Backend
	filterSystem *filters.FilterSystem
}

func (r *Resolver) Block(ctx context.Context, args struct {
	Number *Long
	Hash   *common.Hash
}) (*Block, error) {
	var numberOrHash rpc.BlockNumberOrHash
	if args.Number != nil {
		if *args.Number < 0 {
			return nil, nil
		}
		number := rpc.BlockNumber(*args.Number)
		numberOrHash = rpc.BlockNumberOrHashWithNumber(number)
	} else if args.Hash != nil {
		numberOrHash = rpc.BlockNumberOrHashWithHash(*args.Hash, false)
	} else {
		numberOrHash = rpc.BlockNumberOrHashWithNumber(rpc.LatestBlockNumber)
	}
	block := &Block{
		r:            r,
		numberOrHash: &numberOrHash,
	}
	// Resolve the header, return nil if it doesn't exist.
	// Note we don't resolve block directly here since it will require an
	// additional network request for light client.
	h, err := block.resolveHeader(ctx)
	if err != nil {
		return nil, err
	} else if h == nil {
		return nil, nil
	}
	return block, nil
}

func (r *Resolver) Blocks(ctx context.Context, args struct {
	From *Long
	To   *Long
}) ([]*Block, error) {
	from := rpc.BlockNumber(*args.From)

	var to rpc.BlockNumber
	if args.To != nil {
		to = rpc.BlockNumber(*args.To)
	} else {
		to = rpc.BlockNumber(r.backend.CurrentBlock().Number.Int64())
	}
	if to < from {
		return []*Block{}, nil
	}
	ret := make([]*Block, 0, to-from+1)
	for i := from; i <= to; i++ {
		numberOrHash := rpc.BlockNumberOrHashWithNumber(i)
		block := &Block{
<<<<<<< HEAD
			backend:      r.backend,
=======
			r:            r,
>>>>>>> ea9e62ca
			numberOrHash: &numberOrHash,
		}
		// Resolve the header to check for existence.
		// Note we don't resolve block directly here since it will require an
		// additional network request for light client.
		h, err := block.resolveHeader(ctx)
		if err != nil {
			return nil, err
		} else if h == nil {
			// Blocks after must be non-existent too, break.
			break
		}
		ret = append(ret, block)
	}
	return ret, nil
}

func (r *Resolver) Pending(ctx context.Context) *Pending {
	return &Pending{r}
}

func (r *Resolver) Transaction(ctx context.Context, args struct{ Hash common.Hash }) (*Transaction, error) {
	tx := &Transaction{
		r:    r,
		hash: args.Hash,
	}
	// Resolve the transaction; if it doesn't exist, return nil.
	t, _, err := tx.resolve(ctx)
	if err != nil {
		return nil, err
	} else if t == nil {
		return nil, nil
	}
	return tx, nil
}

func (r *Resolver) SendRawTransaction(ctx context.Context, args struct{ Data hexutil.Bytes }) (common.Hash, error) {
	tx := new(types.Transaction)
	if err := tx.UnmarshalBinary(args.Data); err != nil {
		return common.Hash{}, err
	}
	hash, err := ethapi.SubmitTransaction(ctx, r.backend, tx)
	return hash, err
}

// FilterCriteria encapsulates the arguments to `logs` on the root resolver object.
type FilterCriteria struct {
	FromBlock *hexutil.Uint64   // beginning of the queried range, nil means genesis block
	ToBlock   *hexutil.Uint64   // end of the range, nil means latest block
	Addresses *[]common.Address // restricts matches to events created by specific contracts

	// The Topic list restricts matches to particular event topics. Each event has a list
	// of topics. Topics matches a prefix of that list. An empty element slice matches any
	// topic. Non-empty elements represent an alternative that matches any of the
	// contained topics.
	//
	// Examples:
	// {} or nil          matches any topic list
	// {{A}}              matches topic A in first position
	// {{}, {B}}          matches any topic in first position, B in second position
	// {{A}, {B}}         matches topic A in first position, B in second position
	// {{A, B}}, {C, D}}  matches topic (A OR B) in first position, (C OR D) in second position
	Topics *[][]common.Hash
}

func (r *Resolver) Logs(ctx context.Context, args struct{ Filter FilterCriteria }) ([]*Log, error) {
	// Convert the RPC block numbers into internal representations
	begin := rpc.LatestBlockNumber.Int64()
	if args.Filter.FromBlock != nil {
		begin = int64(*args.Filter.FromBlock)
	}
	end := rpc.LatestBlockNumber.Int64()
	if args.Filter.ToBlock != nil {
		end = int64(*args.Filter.ToBlock)
	}
	var addresses []common.Address
	if args.Filter.Addresses != nil {
		addresses = *args.Filter.Addresses
	}
	var topics [][]common.Hash
	if args.Filter.Topics != nil {
		topics = *args.Filter.Topics
	}
	// Construct the range filter
	filter := r.filterSystem.NewRangeFilter(begin, end, addresses, topics)
	return runFilter(ctx, r, filter)
}

func (r *Resolver) GasPrice(ctx context.Context) (hexutil.Big, error) {
	tipcap, err := r.backend.SuggestGasTipCap(ctx)
	if err != nil {
		return hexutil.Big{}, err
	}
	if head := r.backend.CurrentHeader(); head.BaseFee != nil {
		tipcap.Add(tipcap, head.BaseFee)
	}
	return (hexutil.Big)(*tipcap), nil
}

func (r *Resolver) MaxPriorityFeePerGas(ctx context.Context) (hexutil.Big, error) {
	tipcap, err := r.backend.SuggestGasTipCap(ctx)
	if err != nil {
		return hexutil.Big{}, err
	}
	return (hexutil.Big)(*tipcap), nil
}

func (r *Resolver) ChainID(ctx context.Context) (hexutil.Big, error) {
	return hexutil.Big(*r.backend.ChainConfig().ChainID), nil
}

// SyncState represents the synchronisation status returned from the `syncing` accessor.
type SyncState struct {
	progress ethereum.SyncProgress
}

func (s *SyncState) StartingBlock() hexutil.Uint64 {
	return hexutil.Uint64(s.progress.StartingBlock)
}
func (s *SyncState) CurrentBlock() hexutil.Uint64 {
	return hexutil.Uint64(s.progress.CurrentBlock)
}
func (s *SyncState) HighestBlock() hexutil.Uint64 {
	return hexutil.Uint64(s.progress.HighestBlock)
}
func (s *SyncState) SyncedAccounts() hexutil.Uint64 {
	return hexutil.Uint64(s.progress.SyncedAccounts)
}
func (s *SyncState) SyncedAccountBytes() hexutil.Uint64 {
	return hexutil.Uint64(s.progress.SyncedAccountBytes)
}
func (s *SyncState) SyncedBytecodes() hexutil.Uint64 {
	return hexutil.Uint64(s.progress.SyncedBytecodes)
}
func (s *SyncState) SyncedBytecodeBytes() hexutil.Uint64 {
	return hexutil.Uint64(s.progress.SyncedBytecodeBytes)
}
func (s *SyncState) SyncedStorage() hexutil.Uint64 {
	return hexutil.Uint64(s.progress.SyncedStorage)
}
func (s *SyncState) SyncedStorageBytes() hexutil.Uint64 {
	return hexutil.Uint64(s.progress.SyncedStorageBytes)
}
func (s *SyncState) HealedTrienodes() hexutil.Uint64 {
	return hexutil.Uint64(s.progress.HealedTrienodes)
}
func (s *SyncState) HealedTrienodeBytes() hexutil.Uint64 {
	return hexutil.Uint64(s.progress.HealedTrienodeBytes)
}
func (s *SyncState) HealedBytecodes() hexutil.Uint64 {
	return hexutil.Uint64(s.progress.HealedBytecodes)
}
func (s *SyncState) HealedBytecodeBytes() hexutil.Uint64 {
	return hexutil.Uint64(s.progress.HealedBytecodeBytes)
}
func (s *SyncState) HealingTrienodes() hexutil.Uint64 {
	return hexutil.Uint64(s.progress.HealingTrienodes)
}
func (s *SyncState) HealingBytecode() hexutil.Uint64 {
	return hexutil.Uint64(s.progress.HealingBytecode)
}

// Syncing returns false in case the node is currently not syncing with the network. It can be up to date or has not
// yet received the latest block headers from its pears. In case it is synchronizing:
// - startingBlock:       block number this node started to synchronise from
// - currentBlock:        block number this node is currently importing
// - highestBlock:        block number of the highest block header this node has received from peers
// - syncedAccounts:      number of accounts downloaded
// - syncedAccountBytes:  number of account trie bytes persisted to disk
// - syncedBytecodes:     number of bytecodes downloaded
// - syncedBytecodeBytes: number of bytecode bytes downloaded
// - syncedStorage:       number of storage slots downloaded
// - syncedStorageBytes:  number of storage trie bytes persisted to disk
// - healedTrienodes:     number of state trie nodes downloaded
// - healedTrienodeBytes: number of state trie bytes persisted to disk
// - healedBytecodes:     number of bytecodes downloaded
// - healedBytecodeBytes: number of bytecodes persisted to disk
// - healingTrienodes:    number of state trie nodes pending
// - healingBytecode:     number of bytecodes pending
func (r *Resolver) Syncing() (*SyncState, error) {
	progress := r.backend.SyncProgress()

	// Return not syncing if the synchronisation already completed
	if progress.CurrentBlock >= progress.HighestBlock {
		return nil, nil
	}
	// Otherwise gather the block sync stats
	return &SyncState{progress}, nil
}<|MERGE_RESOLUTION|>--- conflicted
+++ resolved
@@ -108,11 +108,7 @@
 func (a *Account) TransactionCount(ctx context.Context) (hexutil.Uint64, error) {
 	// Ask transaction pool for the nonce which includes pending transactions
 	if blockNr, ok := a.blockNrOrHash.Number(); ok && blockNr == rpc.PendingBlockNumber {
-<<<<<<< HEAD
-		nonce, err := a.backend.GetPoolNonce(ctx, a.address)
-=======
 		nonce, err := a.r.backend.GetPoolNonce(ctx, a.address)
->>>>>>> ea9e62ca
 		if err != nil {
 			return 0, err
 		}
@@ -271,17 +267,10 @@
 		return nil, err
 	}
 	// Pending tx
-<<<<<<< HEAD
-	if t.block == nil {
-		return nil, nil
-	}
-	header, err := t.block.resolveHeader(ctx)
-=======
 	if block == nil {
 		return nil, nil
 	}
 	header, err := block.resolveHeader(ctx)
->>>>>>> ea9e62ca
 	if err != nil || header == nil {
 		return nil, err
 	}
@@ -322,26 +311,15 @@
 }
 
 func (t *Transaction) EffectiveTip(ctx context.Context) (*hexutil.Big, error) {
-<<<<<<< HEAD
-	tx, err := t.resolve(ctx)
-=======
 	tx, block, err := t.resolve(ctx)
->>>>>>> ea9e62ca
 	if err != nil || tx == nil {
 		return nil, err
 	}
 	// Pending tx
-<<<<<<< HEAD
-	if t.block == nil {
-		return nil, nil
-	}
-	header, err := t.block.resolveHeader(ctx)
-=======
 	if block == nil {
 		return nil, nil
 	}
 	header, err := block.resolveHeader(ctx)
->>>>>>> ea9e62ca
 	if err != nil || header == nil {
 		return nil, err
 	}
@@ -718,11 +696,7 @@
 	if err != nil {
 		return nil, err
 	}
-<<<<<<< HEAD
-	chaincfg := b.backend.ChainConfig()
-=======
 	chaincfg := b.r.backend.ChainConfig()
->>>>>>> ea9e62ca
 	if header.BaseFee == nil {
 		// Make sure next block doesn't enable EIP-1559
 		if !chaincfg.IsLondon(new(big.Int).Add(header.Number, common.Big1)) {
@@ -736,17 +710,6 @@
 func (b *Block) Parent(ctx context.Context) (*Block, error) {
 	if _, err := b.resolveHeader(ctx); err != nil {
 		return nil, err
-<<<<<<< HEAD
-	}
-	if b.header == nil || b.header.Number.Uint64() < 1 {
-		return nil, nil
-	}
-	num := rpc.BlockNumberOrHashWithNumber(rpc.BlockNumber(b.header.Number.Uint64() - 1))
-	return &Block{
-		backend:      b.backend,
-		numberOrHash: &num,
-		hash:         b.header.ParentHash,
-=======
 	}
 	if b.header == nil || b.header.Number.Uint64() < 1 {
 		return nil, nil
@@ -763,7 +726,6 @@
 		r:            b.r,
 		numberOrHash: &numOrHash,
 		hash:         hash,
->>>>>>> ea9e62ca
 	}, nil
 }
 
@@ -1250,11 +1212,7 @@
 	for i := from; i <= to; i++ {
 		numberOrHash := rpc.BlockNumberOrHashWithNumber(i)
 		block := &Block{
-<<<<<<< HEAD
-			backend:      r.backend,
-=======
 			r:            r,
->>>>>>> ea9e62ca
 			numberOrHash: &numberOrHash,
 		}
 		// Resolve the header to check for existence.
