--- conflicted
+++ resolved
@@ -206,11 +206,6 @@
 	r2.Square(&minusQ2.y)
 	a, b, c, _ = lineFunctionAdd(r, minusQ2, bAffine, r2)
 	mulLine(ret, a, b, c)
-<<<<<<< HEAD
-
-	r = newR
-=======
->>>>>>> 916d6a44
 
 	return ret
 }
