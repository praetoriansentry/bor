--- conflicted
+++ resolved
@@ -105,12 +105,8 @@
 
 var testKey, _ = crypto.HexToECDSA("b71c71a67e1177ad4e901695e1b4b9ee17ae16c6668d313eac2f96dbcda3f291")
 
-<<<<<<< HEAD
-//	 the following is based on this contract:
-=======
 // the following is based on this contract:
 //
->>>>>>> d4959497
 //	 contract T {
 //	 	event received(address sender, uint amount, bytes memo);
 //	 	event receivedAddr(address sender);
@@ -118,11 +114,7 @@
 //	 	function receive(bytes calldata memo) external payable returns (string memory res) {
 //	 		emit received(msg.sender, msg.value, memo);
 //	 		emit receivedAddr(msg.sender);
-<<<<<<< HEAD
-//			    return "hello world";
-=======
 //			return "hello world";
->>>>>>> d4959497
 //	 	}
 //	 }
 const abiJSON = `[ { "constant": false, "inputs": [ { "name": "memo", "type": "bytes" } ], "name": "receive", "outputs": [ { "name": "res", "type": "string" } ], "payable": true, "stateMutability": "payable", "type": "function" }, { "anonymous": false, "inputs": [ { "indexed": false, "name": "sender", "type": "address" }, { "indexed": false, "name": "amount", "type": "uint256" }, { "indexed": false, "name": "memo", "type": "bytes" } ], "name": "received", "type": "event" }, { "anonymous": false, "inputs": [ { "indexed": false, "name": "sender", "type": "address" } ], "name": "receivedAddr", "type": "event" } ]`
@@ -1327,18 +1319,10 @@
 /*
 Example contract to test event emission:
 
-<<<<<<< HEAD
-pragma solidity >=0.7.0 <0.9.0;
-
-	contract Callable {
-	    event Called();
-	    function Call() public { emit Called(); }
-=======
 	pragma solidity >=0.7.0 <0.9.0;
 	contract Callable {
 		event Called();
 		function Call() public { emit Called(); }
->>>>>>> d4959497
 	}
 */
 const callableAbi = "[{\"anonymous\":false,\"inputs\":[],\"name\":\"Called\",\"type\":\"event\"},{\"inputs\":[],\"name\":\"Call\",\"outputs\":[],\"stateMutability\":\"nonpayable\",\"type\":\"function\"}]"
@@ -1357,12 +1341,7 @@
 //  7. Mine two blocks to trigger a reorg.
 //  8. Check that the event was removed.
 //  9. Re-send the transaction and mine a block.
-<<<<<<< HEAD
-//
-// 10. Check that the event was reborn.
-=======
 //  10. Check that the event was reborn.
->>>>>>> d4959497
 func TestForkLogsReborn(t *testing.T) {
 	testAddr := crypto.PubkeyToAddress(testKey.PublicKey)
 
