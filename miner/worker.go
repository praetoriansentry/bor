--- conflicted
+++ resolved
@@ -951,7 +951,6 @@
 	}
 	var coalescedLogs []*types.Log
 
-<<<<<<< HEAD
 	var depsMVReadList [][]blockstm.ReadDescriptor
 
 	var depsMVFullWriteList [][]blockstm.WriteDescriptor
@@ -990,7 +989,7 @@
 			depsWg.Done()
 		}(chDeps)
 	}
-=======
+
 	initialGasLimit := env.gasPool.Gas()
 	initialTxs := txs.GetTxs()
 
@@ -1004,7 +1003,6 @@
 			"resultGapPool", env.gasPool.Gas(),
 			"exitCause", breakCause)
 	}()
->>>>>>> 4aa56c54
 
 	for {
 		if EnableMVHashMap {
@@ -1086,7 +1084,6 @@
 			// Everything ok, collect the logs and shift in the next transaction from the same account
 			coalescedLogs = append(coalescedLogs, logs...)
 			env.tcount++
-<<<<<<< HEAD
 
 			if EnableMVHashMap {
 				depsMVReadList = append(depsMVReadList, env.state.MVReadList())
@@ -1103,11 +1100,8 @@
 				count++
 
 				txs.Shift()
-			}
-=======
-			txs.Shift()
-			log.Info("Committed new tx", "tx hash", tx.Hash(), "from", from, "to", tx.To(), "nonce", tx.Nonce(), "gas", tx.Gas(), "gasPrice", tx.GasPrice(), "value", tx.Value(), "time spent", time.Since(start))
->>>>>>> 4aa56c54
+				log.Info("Committed new tx", "tx hash", tx.Hash(), "from", from, "to", tx.To(), "nonce", tx.Nonce(), "gas", tx.Gas(), "gasPrice", tx.GasPrice(), "value", tx.Value(), "time spent", time.Since(start))
+			}
 
 		case errors.Is(err, core.ErrTxTypeNotSupported):
 			// Pop the unsupported transaction without shifting in the next from the account
