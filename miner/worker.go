// Copyright 2015 The go-ethereum Authors
// This file is part of the go-ethereum library.
//
// The go-ethereum library is free software: you can redistribute it and/or modify
// it under the terms of the GNU Lesser General Public License as published by
// the Free Software Foundation, either version 3 of the License, or
// (at your option) any later version.
//
// The go-ethereum library is distributed in the hope that it will be useful,
// but WITHOUT ANY WARRANTY; without even the implied warranty of
// MERCHANTABILITY or FITNESS FOR A PARTICULAR PURPOSE. See the
// GNU Lesser General Public License for more details.
//
// You should have received a copy of the GNU Lesser General Public License
// along with the go-ethereum library. If not, see <http://www.gnu.org/licenses/>.

package miner

import (
	"bytes"
	"context"
	"errors"
	"fmt"
	"math/big"
	"os"
	"runtime"
	"runtime/pprof"
	ptrace "runtime/trace"
	"sync"
	"sync/atomic"
	"time"

	mapset "github.com/deckarep/golang-set"
	"go.opentelemetry.io/otel"
	"go.opentelemetry.io/otel/attribute"
	"go.opentelemetry.io/otel/trace"

	"github.com/ethereum/go-ethereum/common"
	cmath "github.com/ethereum/go-ethereum/common/math"
	"github.com/ethereum/go-ethereum/common/tracing"
	"github.com/ethereum/go-ethereum/consensus"
	"github.com/ethereum/go-ethereum/consensus/misc"
	"github.com/ethereum/go-ethereum/core"
	"github.com/ethereum/go-ethereum/core/blockstm"
	"github.com/ethereum/go-ethereum/core/state"
	"github.com/ethereum/go-ethereum/core/types"
	"github.com/ethereum/go-ethereum/event"
	"github.com/ethereum/go-ethereum/log"
	"github.com/ethereum/go-ethereum/metrics"
	"github.com/ethereum/go-ethereum/params"
	"github.com/ethereum/go-ethereum/trie"
)

const (
	// resultQueueSize is the size of channel listening to sealing result.
	resultQueueSize = 10

	// txChanSize is the size of channel listening to NewTxsEvent.
	// The number is referenced from the size of tx pool.
	txChanSize = 4096

	// chainHeadChanSize is the size of channel listening to ChainHeadEvent.
	chainHeadChanSize = 10

	// chainSideChanSize is the size of channel listening to ChainSideEvent.
	chainSideChanSize = 10

	// resubmitAdjustChanSize is the size of resubmitting interval adjustment channel.
	resubmitAdjustChanSize = 10

	// sealingLogAtDepth is the number of confirmations before logging successful sealing.
	sealingLogAtDepth = 7

	// minRecommitInterval is the minimal time interval to recreate the sealing block with
	// any newly arrived transactions.
	minRecommitInterval = 1 * time.Second

	// maxRecommitInterval is the maximum time interval to recreate the sealing block with
	// any newly arrived transactions.
	maxRecommitInterval = 15 * time.Second

	// intervalAdjustRatio is the impact a single interval adjustment has on sealing work
	// resubmitting interval.
	intervalAdjustRatio = 0.1

	// intervalAdjustBias is applied during the new resubmit interval calculation in favor of
	// increasing upper limit or decreasing lower limit so that the limit can be reachable.
	intervalAdjustBias = 200 * 1000.0 * 1000.0

	// staleThreshold is the maximum depth of the acceptable stale block.
	staleThreshold = 7

<<<<<<< HEAD
	// when true, will get the transaction dependencies for parallel execution, also set in `state_processor.go`
	EnableMVHashMap = true
=======
	// TODO: will be handled (and made mandatory) in a hardfork event
	// when true, will get the transaction dependencies for parallel execution, also set in `state_processor.go`
	EnableMVHashMap = true
)

// metrics gauge to track total and empty blocks sealed by a miner
var (
	sealedBlocksCounter      = metrics.NewRegisteredCounter("worker/sealedBlocks", nil)
	sealedEmptyBlocksCounter = metrics.NewRegisteredCounter("worker/sealedEmptyBlocks", nil)
>>>>>>> 6f16d006
)

// environment is the worker's current environment and holds all
// information of the sealing block generation.
type environment struct {
	signer types.Signer

	state     *state.StateDB // apply state changes here
	ancestors mapset.Set     // ancestor set (used for checking uncle parent validity)
	family    mapset.Set     // family set (used for checking uncle invalidity)
	tcount    int            // tx count in cycle
	gasPool   *core.GasPool  // available gas used to pack transactions
	coinbase  common.Address

	header   *types.Header
	txs      []*types.Transaction
	receipts []*types.Receipt
	uncles   map[common.Hash]*types.Header
}

// copy creates a deep copy of environment.
func (env *environment) copy() *environment {
	cpy := &environment{
		signer:    env.signer,
		state:     env.state.Copy(),
		ancestors: env.ancestors.Clone(),
		family:    env.family.Clone(),
		tcount:    env.tcount,
		coinbase:  env.coinbase,
		header:    types.CopyHeader(env.header),
		receipts:  copyReceipts(env.receipts),
	}
	if env.gasPool != nil {
		gasPool := *env.gasPool
		cpy.gasPool = &gasPool
	}
	// The content of txs and uncles are immutable, unnecessary
	// to do the expensive deep copy for them.
	cpy.txs = make([]*types.Transaction, len(env.txs))
	copy(cpy.txs, env.txs)
	cpy.uncles = make(map[common.Hash]*types.Header)
	for hash, uncle := range env.uncles {
		cpy.uncles[hash] = uncle
	}
	return cpy
}

// unclelist returns the contained uncles as the list format.
func (env *environment) unclelist() []*types.Header {
	var uncles []*types.Header
	for _, uncle := range env.uncles {
		uncles = append(uncles, uncle)
	}
	return uncles
}

// discard terminates the background prefetcher go-routine. It should
// always be called for all created environment instances otherwise
// the go-routine leak can happen.
func (env *environment) discard() {
	if env.state == nil {
		return
	}
	env.state.StopPrefetcher()
}

// task contains all information for consensus engine sealing and result submitting.
type task struct {
	//nolint:containedctx
	ctx       context.Context
	receipts  []*types.Receipt
	state     *state.StateDB
	block     *types.Block
	createdAt time.Time
}

const (
	commitInterruptNone int32 = iota
	commitInterruptNewHead
	commitInterruptResubmit
)

// newWorkReq represents a request for new sealing work submitting with relative interrupt notifier.
type newWorkReq struct {
	//nolint:containedctx
	ctx       context.Context
	interrupt *int32
	noempty   bool
	timestamp int64
}

// getWorkReq represents a request for getting a new sealing work with provided parameters.
type getWorkReq struct {
	//nolint:containedctx
	ctx    context.Context
	params *generateParams
	err    error
	result chan *types.Block
}

// intervalAdjust represents a resubmitting interval adjustment.
type intervalAdjust struct {
	ratio float64
	inc   bool
}

// worker is the main object which takes care of submitting new work to consensus engine
// and gathering the sealing result.
type worker struct {
	config      *Config
	chainConfig *params.ChainConfig
	engine      consensus.Engine
	eth         Backend
	chain       *core.BlockChain
	merger      *consensus.Merger

	// Feeds
	pendingLogsFeed event.Feed

	// Subscriptions
	mux          *event.TypeMux
	txsCh        chan core.NewTxsEvent
	txsSub       event.Subscription
	chainHeadCh  chan core.ChainHeadEvent
	chainHeadSub event.Subscription
	chainSideCh  chan core.ChainSideEvent
	chainSideSub event.Subscription

	// Channels
	newWorkCh          chan *newWorkReq
	getWorkCh          chan *getWorkReq
	taskCh             chan *task
	resultCh           chan *types.Block
	startCh            chan struct{}
	exitCh             chan struct{}
	resubmitIntervalCh chan time.Duration
	resubmitAdjustCh   chan *intervalAdjust

	wg sync.WaitGroup

	current      *environment                 // An environment for current running cycle.
	localUncles  map[common.Hash]*types.Block // A set of side blocks generated locally as the possible uncle blocks.
	remoteUncles map[common.Hash]*types.Block // A set of side blocks as the possible uncle blocks.
	unconfirmed  *unconfirmedBlocks           // A set of locally mined blocks pending canonicalness confirmations.

	mu       sync.RWMutex // The lock used to protect the coinbase and extra fields
	coinbase common.Address
	extra    []byte

	pendingMu    sync.RWMutex
	pendingTasks map[common.Hash]*task

	snapshotMu       sync.RWMutex // The lock used to protect the snapshots below
	snapshotBlock    *types.Block
	snapshotReceipts types.Receipts
	snapshotState    *state.StateDB

	// atomic status counters
	running int32 // The indicator whether the consensus engine is running or not.
	newTxs  int32 // New arrival transaction count since last sealing work submitting.

	// noempty is the flag used to control whether the feature of pre-seal empty
	// block is enabled. The default value is false(pre-seal is enabled by default).
	// But in some special scenario the consensus engine will seal blocks instantaneously,
	// in this case this feature will add all empty blocks into canonical chain
	// non-stop and no real transaction will be included.
	noempty uint32

	// External functions
	isLocalBlock func(header *types.Header) bool // Function used to determine whether the specified block is mined by local miner.

	// Test hooks
	newTaskHook  func(*task)                        // Method to call upon receiving a new sealing task.
	skipSealHook func(*task) bool                   // Method to decide whether skipping the sealing.
	fullTaskHook func()                             // Method to call before pushing the full sealing task.
	resubmitHook func(time.Duration, time.Duration) // Method to call upon updating resubmitting interval.

	profileCount *int32 // Global count for profiling
}

//nolint:staticcheck
func newWorker(config *Config, chainConfig *params.ChainConfig, engine consensus.Engine, eth Backend, mux *event.TypeMux, isLocalBlock func(header *types.Header) bool, init bool) *worker {
	worker := &worker{
		config:             config,
		chainConfig:        chainConfig,
		engine:             engine,
		eth:                eth,
		mux:                mux,
		chain:              eth.BlockChain(),
		isLocalBlock:       isLocalBlock,
		localUncles:        make(map[common.Hash]*types.Block),
		remoteUncles:       make(map[common.Hash]*types.Block),
		unconfirmed:        newUnconfirmedBlocks(eth.BlockChain(), sealingLogAtDepth),
		pendingTasks:       make(map[common.Hash]*task),
		txsCh:              make(chan core.NewTxsEvent, txChanSize),
		chainHeadCh:        make(chan core.ChainHeadEvent, chainHeadChanSize),
		chainSideCh:        make(chan core.ChainSideEvent, chainSideChanSize),
		newWorkCh:          make(chan *newWorkReq),
		getWorkCh:          make(chan *getWorkReq),
		taskCh:             make(chan *task),
		resultCh:           make(chan *types.Block, resultQueueSize),
		exitCh:             make(chan struct{}),
		startCh:            make(chan struct{}, 1),
		resubmitIntervalCh: make(chan time.Duration),
		resubmitAdjustCh:   make(chan *intervalAdjust, resubmitAdjustChanSize),
	}
	worker.profileCount = new(int32)
	// Subscribe NewTxsEvent for tx pool
	worker.txsSub = eth.TxPool().SubscribeNewTxsEvent(worker.txsCh)
	// Subscribe events for blockchain
	worker.chainHeadSub = eth.BlockChain().SubscribeChainHeadEvent(worker.chainHeadCh)
	worker.chainSideSub = eth.BlockChain().SubscribeChainSideEvent(worker.chainSideCh)

	// Sanitize recommit interval if the user-specified one is too short.
	recommit := worker.config.Recommit
	if recommit < minRecommitInterval {
		log.Warn("Sanitizing miner recommit interval", "provided", recommit, "updated", minRecommitInterval)
		recommit = minRecommitInterval
	}

	ctx := tracing.WithTracer(context.Background(), otel.GetTracerProvider().Tracer("MinerWorker"))

	worker.wg.Add(4)

	go worker.mainLoop(ctx)
	go worker.newWorkLoop(ctx, recommit)
	go worker.resultLoop()
	go worker.taskLoop()

	// Submit first work to initialize pending state.
	if init {
		worker.startCh <- struct{}{}
	}
	return worker
}

// setEtherbase sets the etherbase used to initialize the block coinbase field.
func (w *worker) setEtherbase(addr common.Address) {
	w.mu.Lock()
	defer w.mu.Unlock()
	w.coinbase = addr
}

func (w *worker) setGasCeil(ceil uint64) {
	w.mu.Lock()
	defer w.mu.Unlock()
	w.config.GasCeil = ceil
}

// setExtra sets the content used to initialize the block extra field.
func (w *worker) setExtra(extra []byte) {
	w.mu.Lock()
	defer w.mu.Unlock()
	w.extra = extra
}

// setRecommitInterval updates the interval for miner sealing work recommitting.
func (w *worker) setRecommitInterval(interval time.Duration) {
	select {
	case w.resubmitIntervalCh <- interval:
	case <-w.exitCh:
	}
}

// disablePreseal disables pre-sealing feature
func (w *worker) disablePreseal() {
	atomic.StoreUint32(&w.noempty, 1)
}

// enablePreseal enables pre-sealing feature
func (w *worker) enablePreseal() {
	atomic.StoreUint32(&w.noempty, 0)
}

// pending returns the pending state and corresponding block.
func (w *worker) pending() (*types.Block, *state.StateDB) {
	// return a snapshot to avoid contention on currentMu mutex
	w.snapshotMu.RLock()
	defer w.snapshotMu.RUnlock()
	if w.snapshotState == nil {
		return nil, nil
	}
	return w.snapshotBlock, w.snapshotState.Copy()
}

// pendingBlock returns pending block.
func (w *worker) pendingBlock() *types.Block {
	// return a snapshot to avoid contention on currentMu mutex
	w.snapshotMu.RLock()
	defer w.snapshotMu.RUnlock()
	return w.snapshotBlock
}

// pendingBlockAndReceipts returns pending block and corresponding receipts.
func (w *worker) pendingBlockAndReceipts() (*types.Block, types.Receipts) {
	// return a snapshot to avoid contention on currentMu mutex
	w.snapshotMu.RLock()
	defer w.snapshotMu.RUnlock()
	return w.snapshotBlock, w.snapshotReceipts
}

// start sets the running status as 1 and triggers new work submitting.
func (w *worker) start() {
	atomic.StoreInt32(&w.running, 1)
	w.startCh <- struct{}{}
}

// stop sets the running status as 0.
func (w *worker) stop() {
	atomic.StoreInt32(&w.running, 0)
}

// isRunning returns an indicator whether worker is running or not.
func (w *worker) isRunning() bool {
	return atomic.LoadInt32(&w.running) == 1
}

// close terminates all background threads maintained by the worker.
// Note the worker does not support being closed multiple times.
func (w *worker) close() {
	atomic.StoreInt32(&w.running, 0)
	close(w.exitCh)
	w.wg.Wait()
}

// recalcRecommit recalculates the resubmitting interval upon feedback.
func recalcRecommit(minRecommit, prev time.Duration, target float64, inc bool) time.Duration {
	// var (
	// 	prevF = float64(prev.Nanoseconds())
	// 	next  float64
	// )
	//
	// if inc {
	// 	next = prevF*(1-intervalAdjustRatio) + intervalAdjustRatio*(target+intervalAdjustBias)
	// 	max := float64(maxRecommitInterval.Nanoseconds())
	//
	// 	if next > max {
	// 		next = max
	// 	}
	// } else {
	// 	next = prevF*(1-intervalAdjustRatio) + intervalAdjustRatio*(target-intervalAdjustBias)
	// 	min := float64(minRecommit.Nanoseconds())
	//
	// 	if next < min {
	// 		next = min
	// 	}
	// }
	//
	// log.Info("Recalc Commit", "Prev", prev, "Next", next)

	//returning the Same prev value to keep the recommit interval constant
	return prev
}

// newWorkLoop is a standalone goroutine to submit new sealing work upon received events.
//
//nolint:gocognit
func (w *worker) newWorkLoop(ctx context.Context, recommit time.Duration) {
	defer w.wg.Done()
	var (
		interrupt   *int32
		minRecommit = recommit // minimal resubmit interval specified by user.
		timestamp   int64      // timestamp for each round of sealing.
	)

	timer := time.NewTimer(0)
	defer timer.Stop()
	<-timer.C // discard the initial tick

	// commit aborts in-flight transaction execution with given signal and resubmits a new one.
	commit := func(noempty bool, s int32) {
		// we close spans only by the place we created them
		ctx, span := tracing.Trace(ctx, "worker.newWorkLoop.commit")
		tracing.EndSpan(span)

		if interrupt != nil {
			atomic.StoreInt32(interrupt, s)
		}
		interrupt = new(int32)
		select {
		case w.newWorkCh <- &newWorkReq{interrupt: interrupt, noempty: noempty, timestamp: timestamp, ctx: ctx}:
		case <-w.exitCh:
			return
		}
		timer.Reset(recommit)
		atomic.StoreInt32(&w.newTxs, 0)
	}
	// clearPending cleans the stale pending tasks.
	clearPending := func(number uint64) {
		_, span := tracing.Trace(ctx, "worker.newWorkLoop.clearPending")
		tracing.EndSpan(span)

		w.pendingMu.Lock()
		for h, t := range w.pendingTasks {
			if t.block.NumberU64()+staleThreshold <= number {
				delete(w.pendingTasks, h)
			}
		}
		w.pendingMu.Unlock()
	}

	for {
		select {
		case <-w.startCh:
			clearPending(w.chain.CurrentBlock().NumberU64())
			timestamp = time.Now().Unix()
			commit(false, commitInterruptNewHead)

		case head := <-w.chainHeadCh:
			clearPending(head.Block.NumberU64())
			timestamp = time.Now().Unix()
			commit(false, commitInterruptNewHead)

		case <-timer.C:
			// If sealing is running resubmit a new work cycle periodically to pull in
			// higher priced transactions. Disable this overhead for pending blocks.
			if w.isRunning() && (w.chainConfig.Clique == nil || w.chainConfig.Clique.Period > 0) {
				// Short circuit if no new transaction arrives.
				if atomic.LoadInt32(&w.newTxs) == 0 {
					timer.Reset(recommit)
					continue
				}
				commit(true, commitInterruptResubmit)
			}

		case interval := <-w.resubmitIntervalCh:
			// Adjust resubmit interval explicitly by user.
			if interval < minRecommitInterval {
				log.Warn("Sanitizing miner recommit interval", "provided", interval, "updated", minRecommitInterval)
				interval = minRecommitInterval
			}
			log.Info("Miner recommit interval update", "from", minRecommit, "to", interval)
			minRecommit, recommit = interval, interval

			if w.resubmitHook != nil {
				w.resubmitHook(minRecommit, recommit)
			}

		case adjust := <-w.resubmitAdjustCh:
			// Adjust resubmit interval by feedback.
			if adjust.inc {
				before := recommit
				target := float64(recommit.Nanoseconds()) / adjust.ratio
				recommit = recalcRecommit(minRecommit, recommit, target, true)
				log.Trace("Increase miner recommit interval", "from", before, "to", recommit)
			} else {
				before := recommit
				recommit = recalcRecommit(minRecommit, recommit, float64(minRecommit.Nanoseconds()), false)
				log.Trace("Decrease miner recommit interval", "from", before, "to", recommit)
			}

			if w.resubmitHook != nil {
				w.resubmitHook(minRecommit, recommit)
			}

		case <-w.exitCh:
			return
		}
	}
}

// mainLoop is responsible for generating and submitting sealing work based on
// the received event. It can support two modes: automatically generate task and
// submit it or return task according to given parameters for various proposes.
// nolint: gocognit
func (w *worker) mainLoop(ctx context.Context) {
	defer w.wg.Done()
	defer w.txsSub.Unsubscribe()
	defer w.chainHeadSub.Unsubscribe()
	defer w.chainSideSub.Unsubscribe()
	defer func() {
		if w.current != nil {
			w.current.discard()
		}
	}()

	cleanTicker := time.NewTicker(time.Second * 10)
	defer cleanTicker.Stop()

	for {
		select {
		case req := <-w.newWorkCh:
			//nolint:contextcheck
			w.commitWork(req.ctx, req.interrupt, req.noempty, req.timestamp)

		case req := <-w.getWorkCh:
			//nolint:contextcheck
			block, err := w.generateWork(req.ctx, req.params)
			if err != nil {
				req.err = err
				req.result <- nil
			} else {
				req.result <- block
			}

		case ev := <-w.chainSideCh:
			// Short circuit for duplicate side blocks
			if _, exist := w.localUncles[ev.Block.Hash()]; exist {
				continue
			}
			if _, exist := w.remoteUncles[ev.Block.Hash()]; exist {
				continue
			}
			// Add side block to possible uncle block set depending on the author.
			if w.isLocalBlock != nil && w.isLocalBlock(ev.Block.Header()) {
				w.localUncles[ev.Block.Hash()] = ev.Block
			} else {
				w.remoteUncles[ev.Block.Hash()] = ev.Block
			}
			// If our sealing block contains less than 2 uncle blocks,
			// add the new uncle block if valid and regenerate a new
			// sealing block for higher profit.
			if w.isRunning() && w.current != nil && len(w.current.uncles) < 2 {
				start := time.Now()
				if err := w.commitUncle(w.current, ev.Block.Header()); err == nil {
					commitErr := w.commit(ctx, w.current.copy(), nil, true, start)
					if commitErr != nil {
						log.Error("error while committing work for mining", "err", commitErr)
					}
				}
			}

		case <-cleanTicker.C:
			chainHead := w.chain.CurrentBlock()
			for hash, uncle := range w.localUncles {
				if uncle.NumberU64()+staleThreshold <= chainHead.NumberU64() {
					delete(w.localUncles, hash)
				}
			}
			for hash, uncle := range w.remoteUncles {
				if uncle.NumberU64()+staleThreshold <= chainHead.NumberU64() {
					delete(w.remoteUncles, hash)
				}
			}

		case ev := <-w.txsCh:
			// Apply transactions to the pending state if we're not sealing
			//
			// Note all transactions received may not be continuous with transactions
			// already included in the current sealing block. These transactions will
			// be automatically eliminated.
			if !w.isRunning() && w.current != nil {
				// If block is already full, abort
				if gp := w.current.gasPool; gp != nil && gp.Gas() < params.TxGas {
					continue
				}

				txs := make(map[common.Address]types.Transactions)

				for _, tx := range ev.Txs {
					acc, _ := types.Sender(w.current.signer, tx)
					txs[acc] = append(txs[acc], tx)
				}

				txset := types.NewTransactionsByPriceAndNonce(w.current.signer, txs, cmath.FromBig(w.current.header.BaseFee))
				tcount := w.current.tcount

				w.commitTransactions(w.current, txset, nil)

				// Only update the snapshot if any new transactions were added
				// to the pending block
				if tcount != w.current.tcount {
					w.updateSnapshot(w.current)
				}
			} else {
				// Special case, if the consensus engine is 0 period clique(dev mode),
				// submit sealing work here since all empty submission will be rejected
				// by clique. Of course the advance sealing(empty submission) is disabled.
				if w.chainConfig.Clique != nil && w.chainConfig.Clique.Period == 0 {
					w.commitWork(ctx, nil, true, time.Now().Unix())
				}
			}
			atomic.AddInt32(&w.newTxs, int32(len(ev.Txs)))

		// System stopped
		case <-w.exitCh:
			return
		case <-w.txsSub.Err():
			return
		case <-w.chainHeadSub.Err():
			return
		case <-w.chainSideSub.Err():
			return
		}
	}
}

// taskLoop is a standalone goroutine to fetch sealing task from the generator and
// push them to consensus engine.
func (w *worker) taskLoop() {
	defer w.wg.Done()
	var (
		stopCh chan struct{}
		prev   common.Hash
	)

	// interrupt aborts the in-flight sealing task.
	interrupt := func() {
		if stopCh != nil {
			close(stopCh)
			stopCh = nil
		}
	}
	for {
		select {
		case task := <-w.taskCh:
			if w.newTaskHook != nil {
				w.newTaskHook(task)
			}
			// Reject duplicate sealing work due to resubmitting.
			sealHash := w.engine.SealHash(task.block.Header())
			if sealHash == prev {
				continue
			}
			// Interrupt previous sealing operation
			interrupt()
			stopCh, prev = make(chan struct{}), sealHash

			if w.skipSealHook != nil && w.skipSealHook(task) {
				continue
			}
			w.pendingMu.Lock()
			w.pendingTasks[sealHash] = task
			w.pendingMu.Unlock()

			if err := w.engine.Seal(task.ctx, w.chain, task.block, w.resultCh, stopCh); err != nil {
				log.Warn("Block sealing failed", "err", err)
				w.pendingMu.Lock()
				delete(w.pendingTasks, sealHash)
				w.pendingMu.Unlock()
			}
		case <-w.exitCh:
			interrupt()
			return
		}
	}
}

// resultLoop is a standalone goroutine to handle sealing result submitting
// and flush relative data to the database.
func (w *worker) resultLoop() {
	defer w.wg.Done()
	for {
		select {
		case block := <-w.resultCh:
			// Short circuit when receiving empty result.
			if block == nil {
				continue
			}

			// Short circuit when receiving duplicate result caused by resubmitting.
			if w.chain.HasBlock(block.Hash(), block.NumberU64()) {
				continue
			}

			oldBlock := w.chain.GetBlockByNumber(block.NumberU64())
			if oldBlock != nil {
				oldBlockAuthor, _ := w.chain.Engine().Author(oldBlock.Header())
				newBlockAuthor, _ := w.chain.Engine().Author(block.Header())
				if oldBlockAuthor == newBlockAuthor {
					log.Info("same block ", "height", block.NumberU64())
					continue
				}
			}

			var (
				sealhash = w.engine.SealHash(block.Header())
				hash     = block.Hash()
			)

			w.pendingMu.RLock()
			task, exist := w.pendingTasks[sealhash]
			w.pendingMu.RUnlock()

			if !exist {
				log.Error("Block found but no relative pending task", "number", block.Number(), "sealhash", sealhash, "hash", hash)
				continue
			}

			// Different block could share same sealhash, deep copy here to prevent write-write conflict.
			var (
				receipts = make([]*types.Receipt, len(task.receipts))
				logs     []*types.Log
				err      error
			)

			tracing.Exec(task.ctx, "", "resultLoop", func(ctx context.Context, span trace.Span) {
				for i, taskReceipt := range task.receipts {
					receipt := new(types.Receipt)
					receipts[i] = receipt
					*receipt = *taskReceipt

					// add block location fields
					receipt.BlockHash = hash
					receipt.BlockNumber = block.Number()
					receipt.TransactionIndex = uint(i)

					// Update the block hash in all logs since it is now available and not when the
					// receipt/log of individual transactions were created.
					receipt.Logs = make([]*types.Log, len(taskReceipt.Logs))
					for i, taskLog := range taskReceipt.Logs {
						log := new(types.Log)
						receipt.Logs[i] = log
						*log = *taskLog
						log.BlockHash = hash
					}
					logs = append(logs, receipt.Logs...)
				}

				// Commit block and state to database.
				tracing.ElapsedTime(ctx, span, "WriteBlockAndSetHead time taken", func(_ context.Context, _ trace.Span) {
					_, err = w.chain.WriteBlockAndSetHead(block, receipts, logs, task.state, true)
				})

				tracing.SetAttributes(
					span,
					attribute.String("hash", hash.String()),
					attribute.Int("number", int(block.Number().Uint64())),
					attribute.Int("txns", block.Transactions().Len()),
					attribute.Int("gas used", int(block.GasUsed())),
					attribute.Int("elapsed", int(time.Since(task.createdAt).Milliseconds())),
					attribute.Bool("error", err != nil),
				)
			})

			if err != nil {
				log.Error("Failed writing block to chain", "err", err)
				continue
			}

			log.Info("Successfully sealed new block", "number", block.Number(), "sealhash", sealhash, "hash", hash,
				"elapsed", common.PrettyDuration(time.Since(task.createdAt)))

			// Broadcast the block and announce chain insertion event
			w.mux.Post(core.NewMinedBlockEvent{Block: block})

			sealedBlocksCounter.Inc(1)

			if block.Transactions().Len() == 0 {
				sealedEmptyBlocksCounter.Inc(1)
			}

			// Insert the block into the set of pending ones to resultLoop for confirmations
			w.unconfirmed.Insert(block.NumberU64(), block.Hash())
		case <-w.exitCh:
			return
		}
	}
}

// makeEnv creates a new environment for the sealing block.
func (w *worker) makeEnv(parent *types.Block, header *types.Header, coinbase common.Address) (*environment, error) {
	// Retrieve the parent state to execute on top and start a prefetcher for
	// the miner to speed block sealing up a bit.
	state, err := w.chain.StateAt(parent.Root())
	if err != nil {
		// Note since the sealing block can be created upon the arbitrary parent
		// block, but the state of parent block may already be pruned, so the necessary
		// state recovery is needed here in the future.
		//
		// The maximum acceptable reorg depth can be limited by the finalised block
		// somehow. TODO(rjl493456442) fix the hard-coded number here later.
		state, err = w.eth.StateAtBlock(parent, 1024, nil, false, false)
		log.Warn("Recovered mining state", "root", parent.Root(), "err", err)
	}
	if err != nil {
		return nil, err
	}
	state.StartPrefetcher("miner")

	// Note the passed coinbase may be different with header.Coinbase.
	env := &environment{
		signer:    types.MakeSigner(w.chainConfig, header.Number),
		state:     state,
		coinbase:  coinbase,
		ancestors: mapset.NewSet(),
		family:    mapset.NewSet(),
		header:    header,
		uncles:    make(map[common.Hash]*types.Header),
	}
	// when 08 is processed ancestors contain 07 (quick block)
	for _, ancestor := range w.chain.GetBlocksFromHash(parent.Hash(), 7) {
		for _, uncle := range ancestor.Uncles() {
			env.family.Add(uncle.Hash())
		}
		env.family.Add(ancestor.Hash())
		env.ancestors.Add(ancestor.Hash())
	}
	// Keep track of transactions which return errors so they can be removed
	env.tcount = 0
	return env, nil
}

// commitUncle adds the given block to uncle block set, returns error if failed to add.
func (w *worker) commitUncle(env *environment, uncle *types.Header) error {
	if w.isTTDReached(env.header) {
		return errors.New("ignore uncle for beacon block")
	}
	hash := uncle.Hash()
	if _, exist := env.uncles[hash]; exist {
		return errors.New("uncle not unique")
	}
	if env.header.ParentHash == uncle.ParentHash {
		return errors.New("uncle is sibling")
	}
	if !env.ancestors.Contains(uncle.ParentHash) {
		return errors.New("uncle's parent unknown")
	}
	if env.family.Contains(hash) {
		return errors.New("uncle already included")
	}
	env.uncles[hash] = uncle
	return nil
}

// updateSnapshot updates pending snapshot block, receipts and state.
func (w *worker) updateSnapshot(env *environment) {
	w.snapshotMu.Lock()
	defer w.snapshotMu.Unlock()

	w.snapshotBlock = types.NewBlock(
		env.header,
		env.txs,
		env.unclelist(),
		env.receipts,
		trie.NewStackTrie(nil),
	)
	w.snapshotReceipts = copyReceipts(env.receipts)
	w.snapshotState = env.state.Copy()
}

func (w *worker) commitTransaction(env *environment, tx *types.Transaction) ([]*types.Log, error) {
	snap := env.state.Snapshot()

	receipt, err := core.ApplyTransaction(w.chainConfig, w.chain, &env.coinbase, env.gasPool, env.state, env.header, tx, &env.header.GasUsed, *w.chain.GetVMConfig())
	if err != nil {
		env.state.RevertToSnapshot(snap)
		return nil, err
	}
	env.txs = append(env.txs, tx)
	env.receipts = append(env.receipts, receipt)

	return receipt.Logs, nil
}

func (w *worker) commitTransactions(env *environment, txs *types.TransactionsByPriceAndNonce, interrupt *int32) bool {
	gasLimit := env.header.GasLimit
	if env.gasPool == nil {
		env.gasPool = new(core.GasPool).AddGas(gasLimit)
	}
	var coalescedLogs []*types.Log

	var depsMVReadList [][]blockstm.ReadDescriptor

	var depsMVFullWriteList [][]blockstm.WriteDescriptor

	var mvReadMapList []map[blockstm.Key]blockstm.ReadDescriptor

	var deps map[int]map[int]bool

<<<<<<< HEAD
	chDeps := make(chan blockstm.DepsChan)
=======
	chDeps := make(chan blockstm.TxDep)
>>>>>>> 6f16d006

	var count int

	var depsWg sync.WaitGroup

	// create and add empty mvHashMap in statedb
	if EnableMVHashMap {
		depsMVReadList = [][]blockstm.ReadDescriptor{}

		depsMVFullWriteList = [][]blockstm.WriteDescriptor{}

		mvReadMapList = []map[blockstm.Key]blockstm.ReadDescriptor{}

		deps = map[int]map[int]bool{}

<<<<<<< HEAD
		chDeps = make(chan blockstm.DepsChan)
=======
		chDeps = make(chan blockstm.TxDep)
>>>>>>> 6f16d006

		count = 0

		depsWg.Add(1)

<<<<<<< HEAD
		go func(chDeps chan blockstm.DepsChan) {
=======
		go func(chDeps chan blockstm.TxDep) {
>>>>>>> 6f16d006
			for t := range chDeps {
				deps = blockstm.UpdateDeps(deps, t)
			}

			depsWg.Done()
		}(chDeps)
	}

<<<<<<< HEAD
=======
	initialGasLimit := env.gasPool.Gas()
	initialTxs := txs.GetTxs()

	var breakCause string

	defer func() {
		log.Warn("commitTransactions-stats",
			"initialTxsCount", initialTxs,
			"initialGasLimit", initialGasLimit,
			"resultTxsCount", txs.GetTxs(),
			"resultGapPool", env.gasPool.Gas(),
			"exitCause", breakCause)
	}()

>>>>>>> 6f16d006
	for {
		if EnableMVHashMap {
			env.state.AddEmptyMVHashMap()
		}

		// In the following three cases, we will interrupt the execution of the transaction.
		// (1) new head block event arrival, the interrupt signal is 1
		// (2) worker start or restart, the interrupt signal is 1
		// (3) worker recreate the sealing block with any newly arrived transactions, the interrupt signal is 2.
		// For the first two cases, the semi-finished work will be discarded.
		// For the third case, the semi-finished work will be submitted to the consensus engine.
		if interrupt != nil && atomic.LoadInt32(interrupt) != commitInterruptNone {
			// Notify resubmit loop to increase resubmitting interval due to too frequent commits.
			if atomic.LoadInt32(interrupt) == commitInterruptResubmit {
				ratio := float64(gasLimit-env.gasPool.Gas()) / float64(gasLimit)
				if ratio < 0.1 {
					ratio = 0.1
				}
				w.resubmitAdjustCh <- &intervalAdjust{
					ratio: ratio,
					inc:   true,
				}
			}

			breakCause = "interrupt"
			return atomic.LoadInt32(interrupt) == commitInterruptNewHead
		}
		// If we don't have enough gas for any further transactions then we're done
		if env.gasPool.Gas() < params.TxGas {
			log.Trace("Not enough gas for further transactions", "have", env.gasPool, "want", params.TxGas)

			breakCause = "Not enough gas for further transactions"
			break
		}
		// Retrieve the next transaction and abort if all done
		tx := txs.Peek()
		if tx == nil {
			breakCause = "all transactions has been included"
			break
		}
		// Error may be ignored here. The error has already been checked
		// during transaction acceptance is the transaction pool.
		//
		// We use the eip155 signer regardless of the current hf.
		from, _ := types.Sender(env.signer, tx)
		// Check whether the tx is replay protected. If we're not in the EIP155 hf
		// phase, start ignoring the sender until we do.
		if tx.Protected() && !w.chainConfig.IsEIP155(env.header.Number) {
			log.Trace("Ignoring reply protected transaction", "hash", tx.Hash(), "eip155", w.chainConfig.EIP155Block)

			txs.Pop()
			continue
		}
		// Start executing the transaction
		env.state.Prepare(tx.Hash(), env.tcount)

		start := time.Now()

		logs, err := w.commitTransaction(env, tx)

		switch {
		case errors.Is(err, core.ErrGasLimitReached):
			// Pop the current out-of-gas transaction without shifting in the next from the account
			log.Trace("Gas limit exceeded for current block", "sender", from)
			txs.Pop()

		case errors.Is(err, core.ErrNonceTooLow):
			// New head notification data race between the transaction pool and miner, shift
			log.Trace("Skipping transaction with low nonce", "sender", from, "nonce", tx.Nonce())
			txs.Shift()

		case errors.Is(err, core.ErrNonceTooHigh):
			// Reorg notification data race between the transaction pool and miner, skip account =
			log.Trace("Skipping account with hight nonce", "sender", from, "nonce", tx.Nonce())
			txs.Pop()

		case errors.Is(err, nil):
			// Everything ok, collect the logs and shift in the next transaction from the same account
			coalescedLogs = append(coalescedLogs, logs...)
			env.tcount++

			if EnableMVHashMap {
				depsMVReadList = append(depsMVReadList, env.state.MVReadList())
				depsMVFullWriteList = append(depsMVFullWriteList, env.state.MVFullWriteList())
				mvReadMapList = append(mvReadMapList, env.state.MVReadMap())

<<<<<<< HEAD
				temp := blockstm.DepsChan{
=======
				temp := blockstm.TxDep{
>>>>>>> 6f16d006
					Index:         env.tcount - 1,
					ReadList:      depsMVReadList[count],
					FullWriteList: depsMVFullWriteList,
				}

				chDeps <- temp
				count++

				txs.Shift()
<<<<<<< HEAD
=======
				log.Info("Committed new tx", "tx hash", tx.Hash(), "from", from, "to", tx.To(), "nonce", tx.Nonce(), "gas", tx.Gas(), "gasPrice", tx.GasPrice(), "value", tx.Value(), "time spent", time.Since(start))
>>>>>>> 6f16d006
			}

		case errors.Is(err, core.ErrTxTypeNotSupported):
			// Pop the unsupported transaction without shifting in the next from the account
			log.Trace("Skipping unsupported transaction type", "sender", from, "type", tx.Type())
			txs.Pop()

		default:
			// Strange error, discard the transaction and get the next in line (note, the
			// nonce-too-high clause will prevent us from executing in vain).
			log.Debug("Transaction failed, account skipped", "hash", tx.Hash(), "err", err)
			txs.Shift()
		}

		if EnableMVHashMap {
			env.state.ClearReadMap()
			env.state.ClearWriteMap()
		}
	}

	// nolint:nestif
	if EnableMVHashMap {
		close(chDeps)
		depsWg.Wait()

		if len(mvReadMapList) > 0 {
			tempDeps := make([][]uint64, len(mvReadMapList))

			// adding for txIdx = 0
			tempDeps[0] = []uint64{uint64(0)}
			tempDeps[0] = append(tempDeps[0], 1)

			for j := range deps[0] {
				tempDeps[0] = append(tempDeps[0], uint64(j))
			}

			for i := 1; i <= len(mvReadMapList)-1; i++ {
				tempDeps[i] = []uint64{uint64(i)}

				reads := mvReadMapList[i-1]

				_, ok1 := reads[blockstm.NewSubpathKey(env.coinbase, state.BalancePath)]
				_, ok2 := reads[blockstm.NewSubpathKey(common.HexToAddress(w.chainConfig.Bor.CalculateBurntContract(env.header.Number.Uint64())), state.BalancePath)]

				if ok1 || ok2 {
					// 0 -> delay is not allowed
					tempDeps[i] = append(tempDeps[i], 0)
				} else {
					// 1 -> delay is allowed
					tempDeps[i] = append(tempDeps[i], 1)
				}

				for j := range deps[i] {
					tempDeps[i] = append(tempDeps[i], uint64(j))
				}
			}

			env.header.TxDependency = tempDeps
		} else {
			env.header.TxDependency = nil
		}
	}

	if !w.isRunning() && len(coalescedLogs) > 0 {
		// We don't push the pendingLogsEvent while we are sealing. The reason is that
		// when we are sealing, the worker will regenerate a sealing block every 3 seconds.
		// In order to avoid pushing the repeated pendingLog, we disable the pending log pushing.

		// make a copy, the state caches the logs and these logs get "upgraded" from pending to mined
		// logs by filling in the block hash when the block was mined by the local miner. This can
		// cause a race condition if a log was "upgraded" before the PendingLogsEvent is processed.
		cpy := make([]*types.Log, len(coalescedLogs))
		for i, l := range coalescedLogs {
			cpy[i] = new(types.Log)
			*cpy[i] = *l
		}
		w.pendingLogsFeed.Send(cpy)
	}
	// Notify resubmit loop to decrease resubmitting interval if current interval is larger
	// than the user-specified one.
	if interrupt != nil {
		w.resubmitAdjustCh <- &intervalAdjust{inc: false}
	}
	return false
}

// generateParams wraps various of settings for generating sealing task.
type generateParams struct {
	timestamp  uint64         // The timstamp for sealing task
	forceTime  bool           // Flag whether the given timestamp is immutable or not
	parentHash common.Hash    // Parent block hash, empty means the latest chain head
	coinbase   common.Address // The fee recipient address for including transaction
	random     common.Hash    // The randomness generated by beacon chain, empty before the merge
	noUncle    bool           // Flag whether the uncle block inclusion is allowed
	noExtra    bool           // Flag whether the extra field assignment is allowed
}

// prepareWork constructs the sealing task according to the given parameters,
// either based on the last chain head or specified parent. In this function
// the pending transactions are not filled yet, only the empty task returned.
func (w *worker) prepareWork(genParams *generateParams) (*environment, error) {
	w.mu.RLock()
	defer w.mu.RUnlock()

	// Find the parent block for sealing task
	parent := w.chain.CurrentBlock()
	if genParams.parentHash != (common.Hash{}) {
		parent = w.chain.GetBlockByHash(genParams.parentHash)
	}
	if parent == nil {
		return nil, fmt.Errorf("missing parent")
	}
	// Sanity check the timestamp correctness, recap the timestamp
	// to parent+1 if the mutation is allowed.
	timestamp := genParams.timestamp
	if parent.Time() >= timestamp {
		if genParams.forceTime {
			return nil, fmt.Errorf("invalid timestamp, parent %d given %d", parent.Time(), timestamp)
		}
		timestamp = parent.Time() + 1
	}
	// Construct the sealing block header, set the extra field if it's allowed
	num := parent.Number()
	header := &types.Header{
		ParentHash: parent.Hash(),
		Number:     num.Add(num, common.Big1),
		GasLimit:   core.CalcGasLimit(parent.GasLimit(), w.config.GasCeil),
		Time:       timestamp,
		Coinbase:   genParams.coinbase,
	}
	if !genParams.noExtra && len(w.extra) != 0 {
		header.Extra = w.extra
	}
	// Set the randomness field from the beacon chain if it's available.
	if genParams.random != (common.Hash{}) {
		header.MixDigest = genParams.random
	}
	// Set baseFee and GasLimit if we are on an EIP-1559 chain
	if w.chainConfig.IsLondon(header.Number) {
		header.BaseFee = misc.CalcBaseFeeUint(w.chainConfig, parent.Header()).ToBig()
		if !w.chainConfig.IsLondon(parent.Number()) {
			parentGasLimit := parent.GasLimit() * params.ElasticityMultiplier
			header.GasLimit = core.CalcGasLimit(parentGasLimit, w.config.GasCeil)
		}
	}
	// Run the consensus preparation with the default or customized consensus engine.
	if err := w.engine.Prepare(w.chain, header); err != nil {
		log.Error("Failed to prepare header for sealing", "err", err)
		return nil, err
	}
	// Could potentially happen if starting to mine in an odd state.
	// Note genParams.coinbase can be different with header.Coinbase
	// since clique algorithm can modify the coinbase field in header.
	env, err := w.makeEnv(parent, header, genParams.coinbase)
	if err != nil {
		log.Error("Failed to create sealing context", "err", err)
		return nil, err
	}
	// Accumulate the uncles for the sealing work only if it's allowed.
	if !genParams.noUncle {
		commitUncles := func(blocks map[common.Hash]*types.Block) {
			for hash, uncle := range blocks {
				if len(env.uncles) == 2 {
					break
				}
				if err := w.commitUncle(env, uncle.Header()); err != nil {
					log.Trace("Possible uncle rejected", "hash", hash, "reason", err)
				} else {
					log.Debug("Committing new uncle to block", "hash", hash)
				}
			}
		}
		// Prefer to locally generated uncle
		commitUncles(w.localUncles)
		commitUncles(w.remoteUncles)
	}
	return env, nil
}

func startProfiler(profile string, filepath string, number uint64) (func() error, error) {
	var (
		buf bytes.Buffer
		err error
	)

	closeFn := func() {}

	switch profile {
	case "cpu":
		err = pprof.StartCPUProfile(&buf)

		if err == nil {
			closeFn = func() {
				pprof.StopCPUProfile()
			}
		}
	case "trace":
		err = ptrace.Start(&buf)

		if err == nil {
			closeFn = func() {
				ptrace.Stop()
			}
		}
	case "heap":
		runtime.GC()

		err = pprof.WriteHeapProfile(&buf)
	default:
		log.Info("Incorrect profile name")
	}

	if err != nil {
		return func() error {
			closeFn()
			return nil
		}, err
	}

	closeFnNew := func() error {
		var err error

		closeFn()

		if buf.Len() == 0 {
			return nil
		}

		f, err := os.Create(filepath + "/" + profile + "-" + fmt.Sprint(number) + ".prof")
		if err != nil {
			return err
		}

		defer f.Close()

		_, err = f.Write(buf.Bytes())

		return err
	}

	return closeFnNew, nil
}

// fillTransactions retrieves the pending transactions from the txpool and fills them
// into the given sealing block. The transaction selection and ordering strategy can
// be customized with the plugin in the future.
//
//nolint:gocognit
func (w *worker) fillTransactions(ctx context.Context, interrupt *int32, env *environment) {
	ctx, span := tracing.StartSpan(ctx, "fillTransactions")
	defer tracing.EndSpan(span)

	// Split the pending transactions into locals and remotes
	// Fill the block with all available pending transactions.

	var (
		localTxsCount  int
		remoteTxsCount int
		localTxs       = make(map[common.Address]types.Transactions)
		remoteTxs      map[common.Address]types.Transactions
	)

	// TODO: move to config or RPC
	const profiling = false

	if profiling {
		doneCh := make(chan struct{})

		defer func() {
			close(doneCh)
		}()

		go func(number uint64) {
			closeFn := func() error {
				return nil
			}

			for {
				select {
				case <-time.After(150 * time.Millisecond):
					// Check if we've not crossed limit
					if attempt := atomic.AddInt32(w.profileCount, 1); attempt >= 10 {
						log.Info("Completed profiling", "attempt", attempt)

						return
					}

					log.Info("Starting profiling in fill transactions", "number", number)

					dir, err := os.MkdirTemp("", fmt.Sprintf("bor-traces-%s-", time.Now().UTC().Format("2006-01-02-150405Z")))
					if err != nil {
						log.Error("Error in profiling", "path", dir, "number", number, "err", err)
						return
					}

					// grab the cpu profile
					closeFnInternal, err := startProfiler("cpu", dir, number)
					if err != nil {
						log.Error("Error in profiling", "path", dir, "number", number, "err", err)
						return
					}

					closeFn = func() error {
						err := closeFnInternal()

						log.Info("Completed profiling", "path", dir, "number", number, "error", err)

						return nil
					}

				case <-doneCh:
					err := closeFn()

					if err != nil {
						log.Info("closing fillTransactions", "number", number, "error", err)
					}

					return
				}
			}
		}(env.header.Number.Uint64())
	}

	tracing.Exec(ctx, "", "worker.SplittingTransactions", func(ctx context.Context, span trace.Span) {

		prePendingTime := time.Now()

		pending := w.eth.TxPool().Pending(ctx, true)
		remoteTxs = pending

		postPendingTime := time.Now()

		for _, account := range w.eth.TxPool().Locals() {
			if txs := remoteTxs[account]; len(txs) > 0 {
				delete(remoteTxs, account)
				localTxs[account] = txs
			}
		}

		postLocalsTime := time.Now()

		localTxsCount = len(localTxs)
		remoteTxsCount = len(remoteTxs)

		tracing.SetAttributes(
			span,
			attribute.Int("len of local txs", localTxsCount),
			attribute.Int("len of remote txs", remoteTxsCount),
			attribute.String("time taken by Pending()", fmt.Sprintf("%v", postPendingTime.Sub(prePendingTime))),
			attribute.String("time taken by Locals()", fmt.Sprintf("%v", postLocalsTime.Sub(postPendingTime))),
		)
	})

	var (
		localEnvTCount  int
		remoteEnvTCount int
		committed       bool
	)

	if localTxsCount > 0 {
		var txs *types.TransactionsByPriceAndNonce

		tracing.Exec(ctx, "", "worker.LocalTransactionsByPriceAndNonce", func(ctx context.Context, span trace.Span) {
			txs = types.NewTransactionsByPriceAndNonce(env.signer, localTxs, cmath.FromBig(env.header.BaseFee))

			tracing.SetAttributes(
				span,
				attribute.Int("len of tx local Heads", txs.GetTxs()),
			)
		})

		tracing.Exec(ctx, "", "worker.LocalCommitTransactions", func(ctx context.Context, span trace.Span) {
			committed = w.commitTransactions(env, txs, interrupt)
		})

		if committed {
			return
		}

		localEnvTCount = env.tcount
	}

	if remoteTxsCount > 0 {
		var txs *types.TransactionsByPriceAndNonce

		tracing.Exec(ctx, "", "worker.RemoteTransactionsByPriceAndNonce", func(ctx context.Context, span trace.Span) {
			txs = types.NewTransactionsByPriceAndNonce(env.signer, remoteTxs, cmath.FromBig(env.header.BaseFee))

			tracing.SetAttributes(
				span,
				attribute.Int("len of tx remote Heads", txs.GetTxs()),
			)
		})

		tracing.Exec(ctx, "", "worker.RemoteCommitTransactions", func(ctx context.Context, span trace.Span) {
			committed = w.commitTransactions(env, txs, interrupt)
		})

		if committed {
			return
		}

		remoteEnvTCount = env.tcount
	}

	tracing.SetAttributes(
		span,
		attribute.Int("len of final local txs ", localEnvTCount),
		attribute.Int("len of final remote txs", remoteEnvTCount),
	)
}

// generateWork generates a sealing block based on the given parameters.
func (w *worker) generateWork(ctx context.Context, params *generateParams) (*types.Block, error) {
	work, err := w.prepareWork(params)
	if err != nil {
		return nil, err
	}
	defer work.discard()

	w.fillTransactions(ctx, nil, work)

	return w.engine.FinalizeAndAssemble(ctx, w.chain, work.header, work.state, work.txs, work.unclelist(), work.receipts)
}

// commitWork generates several new sealing tasks based on the parent block
// and submit them to the sealer.
func (w *worker) commitWork(ctx context.Context, interrupt *int32, noempty bool, timestamp int64) {
	start := time.Now()

	var (
		work *environment
		err  error
	)

	tracing.Exec(ctx, "", "worker.prepareWork", func(ctx context.Context, span trace.Span) {
		// Set the coinbase if the worker is running or it's required
		var coinbase common.Address
		if w.isRunning() {
			if w.coinbase == (common.Address{}) {
				log.Error("Refusing to mine without etherbase")
				return
			}

			coinbase = w.coinbase // Use the preset address as the fee recipient
		}

		work, err = w.prepareWork(&generateParams{
			timestamp: uint64(timestamp),
			coinbase:  coinbase,
		})
	})

	if err != nil {
		return
	}

	ctx, span := tracing.StartSpan(ctx, "commitWork")
	defer tracing.EndSpan(span)

	tracing.SetAttributes(
		span,
		attribute.Int("number", int(work.header.Number.Uint64())),
	)

	// Create an empty block based on temporary copied state for
	// sealing in advance without waiting block execution finished.
	if !noempty && atomic.LoadUint32(&w.noempty) == 0 {
		err = w.commit(ctx, work.copy(), nil, false, start)
		if err != nil {
			return
		}
	}

	// Fill pending transactions from the txpool
	w.fillTransactions(ctx, interrupt, work)

	err = w.commit(ctx, work.copy(), w.fullTaskHook, true, start)
	if err != nil {
		return
	}

	// Swap out the old work with the new one, terminating any leftover
	// prefetcher processes in the mean time and starting a new one.
	if w.current != nil {
		w.current.discard()
	}

	w.current = work
}

// commit runs any post-transaction state modifications, assembles the final block
// and commits new work if consensus engine is running.
// Note the assumption is held that the mutation is allowed to the passed env, do
// the deep copy first.
func (w *worker) commit(ctx context.Context, env *environment, interval func(), update bool, start time.Time) error {
	if w.isRunning() {
		ctx, span := tracing.StartSpan(ctx, "commit")
		defer tracing.EndSpan(span)

		if interval != nil {
			interval()
		}

		// Create a local environment copy, avoid the data race with snapshot state.
		// https://github.com/ethereum/go-ethereum/issues/24299
		env := env.copy()

		block, err := w.engine.FinalizeAndAssemble(ctx, w.chain, env.header, env.state, env.txs, env.unclelist(), env.receipts)

		tracing.SetAttributes(
			span,
			attribute.Int("number", int(block.Number().Uint64())),
			attribute.String("hash", block.Hash().String()),
			attribute.String("sealhash", w.engine.SealHash(block.Header()).String()),
			attribute.Int("len of env.txs", len(env.txs)),
			attribute.Bool("error", err != nil),
		)

		if err != nil {
			return err
		}

		// If we're post merge, just ignore
		if !w.isTTDReached(block.Header()) {
			select {
			case w.taskCh <- &task{ctx: ctx, receipts: env.receipts, state: env.state, block: block, createdAt: time.Now()}:
				w.unconfirmed.Shift(block.NumberU64() - 1)
				log.Info("Commit new sealing work", "number", block.Number(), "sealhash", w.engine.SealHash(block.Header()),
					"uncles", len(env.uncles), "txs", env.tcount,
					"gas", block.GasUsed(), "fees", totalFees(block, env.receipts),
					"elapsed", common.PrettyDuration(time.Since(start)))

			case <-w.exitCh:
				log.Info("Worker has exited")
			}
		}
	}
	if update {
		w.updateSnapshot(env)
	}

	return nil
}

// getSealingBlock generates the sealing block based on the given parameters.
func (w *worker) getSealingBlock(parent common.Hash, timestamp uint64, coinbase common.Address, random common.Hash) (*types.Block, error) {
	ctx := tracing.WithTracer(context.Background(), otel.GetTracerProvider().Tracer("getSealingBlock"))

	req := &getWorkReq{
		params: &generateParams{
			timestamp:  timestamp,
			forceTime:  true,
			parentHash: parent,
			coinbase:   coinbase,
			random:     random,
			noUncle:    true,
			noExtra:    true,
		},
		result: make(chan *types.Block, 1),
		ctx:    ctx,
	}

	select {
	case w.getWorkCh <- req:
		block := <-req.result
		if block == nil {
			return nil, req.err
		}

		return block, nil
	case <-w.exitCh:
		return nil, errors.New("miner closed")
	}
}

// isTTDReached returns the indicator if the given block has reached the total
// terminal difficulty for The Merge transition.
func (w *worker) isTTDReached(header *types.Header) bool {
	td, ttd := w.chain.GetTd(header.ParentHash, header.Number.Uint64()-1), w.chain.Config().TerminalTotalDifficulty
	return td != nil && ttd != nil && td.Cmp(ttd) >= 0
}

// copyReceipts makes a deep copy of the given receipts.
func copyReceipts(receipts []*types.Receipt) []*types.Receipt {
	result := make([]*types.Receipt, len(receipts))
	for i, l := range receipts {
		cpy := *l
		result[i] = &cpy
	}
	return result
}

// postSideBlock fires a side chain event, only use it for testing.
func (w *worker) postSideBlock(event core.ChainSideEvent) {
	select {
	case w.chainSideCh <- event:
	case <-w.exitCh:
	}
}

// totalFees computes total consumed miner fees in ETH. Block transactions and receipts have to have the same order.
func totalFees(block *types.Block, receipts []*types.Receipt) *big.Float {
	feesWei := new(big.Int)
	for i, tx := range block.Transactions() {
		minerFee, _ := tx.EffectiveGasTip(block.BaseFee())
		feesWei.Add(feesWei, new(big.Int).Mul(new(big.Int).SetUint64(receipts[i].GasUsed), minerFee))
	}
	return new(big.Float).Quo(new(big.Float).SetInt(feesWei), new(big.Float).SetInt(big.NewInt(params.Ether)))
}<|MERGE_RESOLUTION|>--- conflicted
+++ resolved
@@ -90,10 +90,6 @@
 	// staleThreshold is the maximum depth of the acceptable stale block.
 	staleThreshold = 7
 
-<<<<<<< HEAD
-	// when true, will get the transaction dependencies for parallel execution, also set in `state_processor.go`
-	EnableMVHashMap = true
-=======
 	// TODO: will be handled (and made mandatory) in a hardfork event
 	// when true, will get the transaction dependencies for parallel execution, also set in `state_processor.go`
 	EnableMVHashMap = true
@@ -103,7 +99,6 @@
 var (
 	sealedBlocksCounter      = metrics.NewRegisteredCounter("worker/sealedBlocks", nil)
 	sealedEmptyBlocksCounter = metrics.NewRegisteredCounter("worker/sealedEmptyBlocks", nil)
->>>>>>> 6f16d006
 )
 
 // environment is the worker's current environment and holds all
@@ -964,11 +959,7 @@
 
 	var deps map[int]map[int]bool
 
-<<<<<<< HEAD
-	chDeps := make(chan blockstm.DepsChan)
-=======
 	chDeps := make(chan blockstm.TxDep)
->>>>>>> 6f16d006
 
 	var count int
 
@@ -984,21 +975,13 @@
 
 		deps = map[int]map[int]bool{}
 
-<<<<<<< HEAD
-		chDeps = make(chan blockstm.DepsChan)
-=======
 		chDeps = make(chan blockstm.TxDep)
->>>>>>> 6f16d006
 
 		count = 0
 
 		depsWg.Add(1)
 
-<<<<<<< HEAD
-		go func(chDeps chan blockstm.DepsChan) {
-=======
 		go func(chDeps chan blockstm.TxDep) {
->>>>>>> 6f16d006
 			for t := range chDeps {
 				deps = blockstm.UpdateDeps(deps, t)
 			}
@@ -1007,8 +990,6 @@
 		}(chDeps)
 	}
 
-<<<<<<< HEAD
-=======
 	initialGasLimit := env.gasPool.Gas()
 	initialTxs := txs.GetTxs()
 
@@ -1023,7 +1004,6 @@
 			"exitCause", breakCause)
 	}()
 
->>>>>>> 6f16d006
 	for {
 		if EnableMVHashMap {
 			env.state.AddEmptyMVHashMap()
@@ -1110,11 +1090,7 @@
 				depsMVFullWriteList = append(depsMVFullWriteList, env.state.MVFullWriteList())
 				mvReadMapList = append(mvReadMapList, env.state.MVReadMap())
 
-<<<<<<< HEAD
-				temp := blockstm.DepsChan{
-=======
 				temp := blockstm.TxDep{
->>>>>>> 6f16d006
 					Index:         env.tcount - 1,
 					ReadList:      depsMVReadList[count],
 					FullWriteList: depsMVFullWriteList,
@@ -1124,10 +1100,7 @@
 				count++
 
 				txs.Shift()
-<<<<<<< HEAD
-=======
 				log.Info("Committed new tx", "tx hash", tx.Hash(), "from", from, "to", tx.To(), "nonce", tx.Nonce(), "gas", tx.Gas(), "gasPrice", tx.GasPrice(), "value", tx.Value(), "time spent", time.Since(start))
->>>>>>> 6f16d006
 			}
 
 		case errors.Is(err, core.ErrTxTypeNotSupported):
