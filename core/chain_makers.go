--- conflicted
+++ resolved
@@ -129,10 +129,7 @@
 // added. If contract code relies on the BLOCKHASH instruction,
 // the block in chain will be returned.
 func (b *BlockGen) AddTxWithChain(bc *BlockChain, tx *types.Transaction) {
-<<<<<<< HEAD
-	if b.gasPool == nil {
-		b.SetCoinbase(common.Address{})
-	}
+	b.addTx(bc, vm.Config{}, tx)
 	b.statedb.Prepare(tx.Hash(), len(b.txs))
 	receipt, err := ApplyTransaction(b.config, bc, &b.header.Coinbase, b.gasPool, b.statedb, b.header, tx, &b.header.GasUsed, vm.Config{}, nil)
 	if err != nil {
@@ -140,8 +137,6 @@
 	}
 	b.txs = append(b.txs, tx)
 	b.receipts = append(b.receipts, receipt)
-=======
-	b.addTx(bc, vm.Config{}, tx)
 }
 
 // AddTxWithVMConfig adds a transaction to the generated block. If no coinbase has
@@ -149,7 +144,6 @@
 // The evm interpreter can be customized with the provided vm config.
 func (b *BlockGen) AddTxWithVMConfig(tx *types.Transaction, config vm.Config) {
 	b.addTx(nil, config, tx)
->>>>>>> ea9e62ca
 }
 
 // GetBalance returns the balance of the given address at the generated block.
@@ -219,11 +213,7 @@
 	if b.config.IsLondon(h.Number) {
 		h.BaseFee = misc.CalcBaseFee(b.config, parent)
 		if !b.config.IsLondon(parent.Number) {
-<<<<<<< HEAD
-			parentGasLimit := parent.GasLimit * params.ElasticityMultiplier
-=======
 			parentGasLimit := parent.GasLimit * b.config.ElasticityMultiplier()
->>>>>>> ea9e62ca
 			h.GasLimit = CalcGasLimit(parentGasLimit, parentGasLimit)
 		}
 	}
@@ -334,15 +324,10 @@
 			gen(i, b)
 		}
 		if b.engine != nil {
-<<<<<<< HEAD
-			// Finalize and seal the block
-			block, _ := b.engine.FinalizeAndAssemble(context.Background(), chainreader, b.header, statedb, b.txs, b.uncles, b.receipts)
-=======
-			block, err := b.engine.FinalizeAndAssemble(chainreader, b.header, statedb, b.txs, b.uncles, b.receipts, b.withdrawals)
+			block, err := b.engine.FinalizeAndAssemble(context.Background(), chainreader, b.header, statedb, b.txs, b.uncles, b.receipts, b.withdrawals)
 			if err != nil {
 				panic(err)
 			}
->>>>>>> ea9e62ca
 
 			// Write state changes to db
 			root, err := statedb.Commit(config.IsEIP158(b.header.Number))
@@ -466,7 +451,6 @@
 func (cr *fakeChainReader) GetHeaderByHash(hash common.Hash) *types.Header          { return nil }
 func (cr *fakeChainReader) GetHeader(hash common.Hash, number uint64) *types.Header { return nil }
 func (cr *fakeChainReader) GetBlock(hash common.Hash, number uint64) *types.Block   { return nil }
-<<<<<<< HEAD
 func (cr *fakeChainReader) GetTd(hash common.Hash, number uint64) *big.Int          { return nil }
 
 // SetStateSync set sync data in state_data
@@ -477,7 +461,4 @@
 // SubscribeStateSyncEvent registers a subscription of StateSyncEvent.
 func (cr *fakeChainReader) SubscribeStateSyncEvent(ch chan<- StateSyncEvent) event.Subscription {
 	return cr.scope.Track(cr.stateSyncFeed.Subscribe(ch))
-}
-=======
-func (cr *fakeChainReader) GetTd(hash common.Hash, number uint64) *big.Int          { return nil }
->>>>>>> ea9e62ca
+}