--- conflicted
+++ resolved
@@ -1926,14 +1926,10 @@
 	if err := pool.AddRemote(pricedTransaction(0, 100000, big.NewInt(1), keys[1])); !errors.Is(err, ErrUnderpriced) {
 		t.Fatalf("adding underpriced pending transaction error mismatch: have %v, want %v", err, ErrUnderpriced)
 	}
-<<<<<<< HEAD
-
-=======
 	// Replace a future transaction with a future transaction
 	if err := pool.AddRemote(pricedTransaction(1, 100000, big.NewInt(2), keys[1])); err != nil { // +K1:1 => -K1:1 => Pend K0:0, K0:1, K2:0; Que K1:1
 		t.Fatalf("failed to add well priced transaction: %v", err)
 	}
->>>>>>> f25364dd
 	// Ensure that adding high priced transactions drops cheap ones, but not own
 	if err := pool.AddRemote(pricedTransaction(0, 100000, big.NewInt(3), keys[1])); err != nil { // +K1:0 => -K1:1 => Pend K0:0, K0:1, K1:0, K2:0; Que -
 		t.Fatalf("failed to add well priced transaction: %v", err)
@@ -1946,14 +1942,10 @@
 	if err := pool.AddRemote(pricedTransaction(3, 100000, big.NewInt(5), keys[1])); err != nil { // +K1:3 => -K0:1 => Pend K1:0, K2:0; Que K1:2 K1:3
 		t.Fatalf("failed to add well priced transaction: %v", err)
 	}
-<<<<<<< HEAD
-
-=======
 	// Ensure that replacing a pending transaction with a future transaction fails
 	if err := pool.AddRemote(pricedTransaction(5, 100000, big.NewInt(6), keys[1])); err != ErrFutureReplacePending {
 		t.Fatalf("adding future replace transaction error mismatch: have %v, want %v", err, ErrFutureReplacePending)
 	}
->>>>>>> f25364dd
 	pending, queued = pool.Stats()
 	if pending != 2 {
 		t.Fatalf("pending transactions mismatched: have %d, want %d", pending, 2)
@@ -1963,11 +1955,7 @@
 		t.Fatalf("queued transactions mismatched: have %d, want %d", queued, 2)
 	}
 
-<<<<<<< HEAD
-	if err := validateEvents(events, 1); err != nil {
-=======
 	if err := validateEvents(events, 2); err != nil {
->>>>>>> f25364dd
 		t.Fatalf("additional event firing failed: %v", err)
 	}
 
@@ -2144,11 +2132,7 @@
 		t.Fatalf("failed to add well priced transaction: %v", err)
 	}
 
-<<<<<<< HEAD
-	tx = dynamicFeeTx(3, 100000, big.NewInt(4), big.NewInt(1), keys[1])
-=======
 	tx = dynamicFeeTx(2, 100000, big.NewInt(4), big.NewInt(1), keys[1])
->>>>>>> f25364dd
 	if err := pool.AddRemote(tx); err != nil { // +K1:3, -K1:0 => Pend K0:0 K2:0; Que K1:2 K1:3
 		t.Fatalf("failed to add well priced transaction: %v", err)
 	}
@@ -2162,11 +2146,7 @@
 		t.Fatalf("queued transactions mismatched: have %d, want %d", queued, 2)
 	}
 
-<<<<<<< HEAD
-	if err := validateEvents(events, 1); err != nil {
-=======
 	if err := validateEvents(events, 2); err != nil {
->>>>>>> f25364dd
 		t.Fatalf("additional event firing failed: %v", err)
 	}
 
