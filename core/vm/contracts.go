--- conflicted
+++ resolved
@@ -29,11 +29,6 @@
 	"github.com/ethereum/go-ethereum/crypto/bls12381"
 	"github.com/ethereum/go-ethereum/crypto/bn256"
 	"github.com/ethereum/go-ethereum/params"
-<<<<<<< HEAD
-
-	big2 "github.com/holiman/big"
-=======
->>>>>>> ea9e62ca
 	"golang.org/x/crypto/ripemd160"
 )
 
@@ -269,18 +264,10 @@
 // nolint: gofmt
 // modexpMultComplexity implements bigModexp multComplexity formula, as defined in EIP-198
 //
-<<<<<<< HEAD
-// def mult_complexity(x):
-//
-//	if x <= 64: return x ** 2
-//	elif x <= 1024: return x ** 2 // 4 + 96 * x - 3072
-//	else: return x ** 2 // 16 + 480 * x - 199680
-=======
 //	def mult_complexity(x):
 //		if x <= 64: return x ** 2
 //		elif x <= 1024: return x ** 2 // 4 + 96 * x - 3072
 //		else: return x ** 2 // 16 + 480 * x - 199680
->>>>>>> ea9e62ca
 //
 // where is x is max(length_of_MODULUS, length_of_BASE)
 func modexpMultComplexity(x *big.Int) *big.Int {
@@ -391,20 +378,11 @@
 	}
 	// Retrieve the operands and execute the exponentiation
 	var (
-<<<<<<< HEAD
-		base = new(big2.Int).SetBytes(getData(input, 0, baseLen))
-		exp  = new(big2.Int).SetBytes(getData(input, baseLen, expLen))
-		mod  = new(big2.Int).SetBytes(getData(input, baseLen+expLen, modLen))
-		v    []byte
-	)
-
-=======
 		base = new(big.Int).SetBytes(getData(input, 0, baseLen))
 		exp  = new(big.Int).SetBytes(getData(input, baseLen, expLen))
 		mod  = new(big.Int).SetBytes(getData(input, baseLen+expLen, modLen))
 		v    []byte
 	)
->>>>>>> ea9e62ca
 	switch {
 	case mod.BitLen() == 0:
 		// Modulo 0 is undefined, return zero
@@ -415,10 +393,6 @@
 	default:
 		v = base.Exp(base, exp, mod).Bytes()
 	}
-<<<<<<< HEAD
-
-=======
->>>>>>> ea9e62ca
 	return common.LeftPadBytes(v, int(modLen)), nil
 }
 
