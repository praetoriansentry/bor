// Copyright 2019 The go-ethereum Authors
// This file is part of the go-ethereum library.
//
// The go-ethereum library is free software: you can redistribute it and/or modify
// it under the terms of the GNU Lesser General Public License as published by
// the Free Software Foundation, either version 3 of the License, or
// (at your option) any later version.
//
// The go-ethereum library is distributed in the hope that it will be useful,
// but WITHOUT ANY WARRANTY; without even the implied warranty of
// MERCHANTABILITY or FITNESS FOR A PARTICULAR PURPOSE. See the
// GNU Lesser General Public License for more details.
//
// You should have received a copy of the GNU Lesser General Public License
// along with the go-ethereum library. If not, see <http://www.gnu.org/licenses/>.

package types

import (
	"bytes"
	"encoding/json"
	"math"
	"math/big"
	"reflect"
	"testing"

	"github.com/kylelemons/godebug/diff"

	"github.com/ethereum/go-ethereum/common"
	"github.com/ethereum/go-ethereum/params"
	"github.com/ethereum/go-ethereum/rlp"
<<<<<<< HEAD
=======
	"github.com/holiman/uint256"
	"github.com/kylelemons/godebug/diff"
>>>>>>> bed84606
)

var (
	legacyReceipt = &Receipt{
		Status:            ReceiptStatusFailed,
		CumulativeGasUsed: 1,
		Logs: []*Log{
			{
				Address: common.BytesToAddress([]byte{0x11}),
				Topics:  []common.Hash{common.HexToHash("dead"), common.HexToHash("beef")},
				Data:    []byte{0x01, 0x00, 0xff},
			},
			{
				Address: common.BytesToAddress([]byte{0x01, 0x11}),
				Topics:  []common.Hash{common.HexToHash("dead"), common.HexToHash("beef")},
				Data:    []byte{0x01, 0x00, 0xff},
			},
		},
	}
	accessListReceipt = &Receipt{
		Status:            ReceiptStatusFailed,
		CumulativeGasUsed: 1,
		Logs: []*Log{
			{
				Address: common.BytesToAddress([]byte{0x11}),
				Topics:  []common.Hash{common.HexToHash("dead"), common.HexToHash("beef")},
				Data:    []byte{0x01, 0x00, 0xff},
			},
			{
				Address: common.BytesToAddress([]byte{0x01, 0x11}),
				Topics:  []common.Hash{common.HexToHash("dead"), common.HexToHash("beef")},
				Data:    []byte{0x01, 0x00, 0xff},
			},
		},
		Type: AccessListTxType,
	}
	eip1559Receipt = &Receipt{
		Status:            ReceiptStatusFailed,
		CumulativeGasUsed: 1,
		Logs: []*Log{
			{
				Address: common.BytesToAddress([]byte{0x11}),
				Topics:  []common.Hash{common.HexToHash("dead"), common.HexToHash("beef")},
				Data:    []byte{0x01, 0x00, 0xff},
			},
			{
				Address: common.BytesToAddress([]byte{0x01, 0x11}),
				Topics:  []common.Hash{common.HexToHash("dead"), common.HexToHash("beef")},
				Data:    []byte{0x01, 0x00, 0xff},
			},
		},
		Type: DynamicFeeTxType,
	}

<<<<<<< HEAD
func TestDecodeEmptyTypedReceipt(t *testing.T) {
	input := []byte{0x80}

	var r Receipt

	err := rlp.DecodeBytes(input, &r)
	if err != errShortTypedReceipt {
		t.Fatal("wrong error:", err)
	}
}

// Tests that receipt data can be correctly derived from the contextual infos
func TestDeriveFields(t *testing.T) {
=======
>>>>>>> bed84606
	// Create a few transactions to have receipts for
	to2 = common.HexToAddress("0x2")
	to3 = common.HexToAddress("0x3")
	to4 = common.HexToAddress("0x4")
	to5 = common.HexToAddress("0x5")
	to6 = common.HexToAddress("0x6")
	to7 = common.HexToAddress("0x7")
	txs = Transactions{
		NewTx(&LegacyTx{
			Nonce:    1,
			Value:    big.NewInt(1),
			Gas:      1,
			GasPrice: big.NewInt(11),
		}),
		NewTx(&LegacyTx{
			To:       &to2,
			Nonce:    2,
			Value:    big.NewInt(2),
			Gas:      2,
			GasPrice: big.NewInt(22),
		}),
		NewTx(&AccessListTx{
			To:       &to3,
			Nonce:    3,
			Value:    big.NewInt(3),
			Gas:      3,
			GasPrice: big.NewInt(33),
		}),
		// EIP-1559 transactions.
		NewTx(&DynamicFeeTx{
			To:        &to4,
			Nonce:     4,
			Value:     big.NewInt(4),
			Gas:       4,
			GasTipCap: big.NewInt(44),
			GasFeeCap: big.NewInt(1044),
		}),
		NewTx(&DynamicFeeTx{
			To:        &to5,
			Nonce:     5,
			Value:     big.NewInt(5),
			Gas:       5,
			GasTipCap: big.NewInt(55),
			GasFeeCap: big.NewInt(1055),
		}),
		// EIP-4844 transactions.
		NewTx(&BlobTx{
			To:         to6,
			Nonce:      6,
			Value:      uint256.NewInt(6),
			Gas:        6,
			GasTipCap:  uint256.NewInt(66),
			GasFeeCap:  uint256.NewInt(1066),
			BlobFeeCap: uint256.NewInt(100066),
			BlobHashes: []common.Hash{{}},
		}),
		NewTx(&BlobTx{
			To:         to7,
			Nonce:      7,
			Value:      uint256.NewInt(7),
			Gas:        7,
			GasTipCap:  uint256.NewInt(77),
			GasFeeCap:  uint256.NewInt(1077),
			BlobFeeCap: uint256.NewInt(100077),
			BlobHashes: []common.Hash{{}, {}, {}},
		}),
	}

	blockNumber = big.NewInt(1)
	blockTime   = uint64(2)
	blockHash   = common.BytesToHash([]byte{0x03, 0x14})

	// Create the corresponding receipts
	receipts = Receipts{
		&Receipt{
			Status:            ReceiptStatusFailed,
			CumulativeGasUsed: 1,
			Logs: []*Log{
				{
					Address: common.BytesToAddress([]byte{0x11}),
					Topics:  []common.Hash{common.HexToHash("dead"), common.HexToHash("beef")},
					// derived fields:
					BlockNumber: blockNumber.Uint64(),
					TxHash:      txs[0].Hash(),
					TxIndex:     0,
					BlockHash:   blockHash,
					Index:       0,
				},
				{
					Address: common.BytesToAddress([]byte{0x01, 0x11}),
					Topics:  []common.Hash{common.HexToHash("dead"), common.HexToHash("beef")},
					// derived fields:
					BlockNumber: blockNumber.Uint64(),
					TxHash:      txs[0].Hash(),
					TxIndex:     0,
					BlockHash:   blockHash,
					Index:       1,
				},
			},
			// derived fields:
			TxHash:            txs[0].Hash(),
			ContractAddress:   common.HexToAddress("0x5a443704dd4b594b382c22a083e2bd3090a6fef3"),
			GasUsed:           1,
			EffectiveGasPrice: big.NewInt(11),
			BlockHash:         blockHash,
			BlockNumber:       blockNumber,
			TransactionIndex:  0,
		},
		&Receipt{
			PostState:         common.Hash{2}.Bytes(),
			CumulativeGasUsed: 3,
			Logs: []*Log{
				{
					Address: common.BytesToAddress([]byte{0x22}),
					Topics:  []common.Hash{common.HexToHash("dead"), common.HexToHash("beef")},
					// derived fields:
					BlockNumber: blockNumber.Uint64(),
					TxHash:      txs[1].Hash(),
					TxIndex:     1,
					BlockHash:   blockHash,
					Index:       2,
				},
				{
					Address: common.BytesToAddress([]byte{0x02, 0x22}),
					Topics:  []common.Hash{common.HexToHash("dead"), common.HexToHash("beef")},
					// derived fields:
					BlockNumber: blockNumber.Uint64(),
					TxHash:      txs[1].Hash(),
					TxIndex:     1,
					BlockHash:   blockHash,
					Index:       3,
				},
			},
			// derived fields:
			TxHash:            txs[1].Hash(),
			GasUsed:           2,
			EffectiveGasPrice: big.NewInt(22),
			BlockHash:         blockHash,
			BlockNumber:       blockNumber,
			TransactionIndex:  1,
		},
		&Receipt{
			Type:              AccessListTxType,
			PostState:         common.Hash{3}.Bytes(),
			CumulativeGasUsed: 6,
			Logs:              []*Log{},
			// derived fields:
			TxHash:            txs[2].Hash(),
			GasUsed:           3,
			EffectiveGasPrice: big.NewInt(33),
			BlockHash:         blockHash,
			BlockNumber:       blockNumber,
			TransactionIndex:  2,
		},
		&Receipt{
			Type:              DynamicFeeTxType,
			PostState:         common.Hash{4}.Bytes(),
			CumulativeGasUsed: 10,
			Logs:              []*Log{},
			// derived fields:
			TxHash:            txs[3].Hash(),
			GasUsed:           4,
			EffectiveGasPrice: big.NewInt(1044),
			BlockHash:         blockHash,
			BlockNumber:       blockNumber,
			TransactionIndex:  3,
		},
		&Receipt{
			Type:              DynamicFeeTxType,
			PostState:         common.Hash{5}.Bytes(),
			CumulativeGasUsed: 15,
			Logs:              []*Log{},
			// derived fields:
			TxHash:            txs[4].Hash(),
			GasUsed:           5,
			EffectiveGasPrice: big.NewInt(1055),
			BlockHash:         blockHash,
			BlockNumber:       blockNumber,
			TransactionIndex:  4,
		},
		&Receipt{
			Type:              BlobTxType,
			PostState:         common.Hash{6}.Bytes(),
			CumulativeGasUsed: 21,
			Logs:              []*Log{},
			// derived fields:
			TxHash:            txs[5].Hash(),
			GasUsed:           6,
			EffectiveGasPrice: big.NewInt(1066),
			BlobGasUsed:       params.BlobTxBlobGasPerBlob,
			BlobGasPrice:      big.NewInt(920),
			BlockHash:         blockHash,
			BlockNumber:       blockNumber,
			TransactionIndex:  5,
		},
		&Receipt{
			Type:              BlobTxType,
			PostState:         common.Hash{7}.Bytes(),
			CumulativeGasUsed: 28,
			Logs:              []*Log{},
			// derived fields:
			TxHash:            txs[6].Hash(),
			GasUsed:           7,
			EffectiveGasPrice: big.NewInt(1077),
			BlobGasUsed:       3 * params.BlobTxBlobGasPerBlob,
			BlobGasPrice:      big.NewInt(920),
			BlockHash:         blockHash,
			BlockNumber:       blockNumber,
			TransactionIndex:  6,
		},
	}
)

func TestDecodeEmptyTypedReceipt(t *testing.T) {
	input := []byte{0x80}
	var r Receipt
	err := rlp.DecodeBytes(input, &r)
	if err != errShortTypedReceipt {
		t.Fatal("wrong error:", err)
	}
}

// Tests that receipt data can be correctly derived from the contextual infos
func TestDeriveFields(t *testing.T) {
	// Re-derive receipts.
	basefee := big.NewInt(1000)
	blobGasPrice := big.NewInt(920)
	derivedReceipts := clearComputedFieldsOnReceipts(receipts)
<<<<<<< HEAD

	err := Receipts(derivedReceipts).DeriveFields(params.TestChainConfig, blockHash, blockNumber.Uint64(), basefee, txs)
=======
	err := Receipts(derivedReceipts).DeriveFields(params.TestChainConfig, blockHash, blockNumber.Uint64(), blockTime, basefee, blobGasPrice, txs)
>>>>>>> bed84606
	if err != nil {
		t.Fatalf("DeriveFields(...) = %v, want <nil>", err)
	}

	// Check diff of receipts against derivedReceipts.
	r1, err := json.MarshalIndent(receipts, "", "  ")
	if err != nil {
		t.Fatal("error marshaling input receipts:", err)
	}

	r2, err := json.MarshalIndent(derivedReceipts, "", "  ")
	if err != nil {
		t.Fatal("error marshaling derived receipts:", err)
	}

	d := diff.Diff(string(r1), string(r2))
	if d != "" {
		t.Fatal("receipts differ:", d)
	}
}

// Test that we can marshal/unmarshal receipts to/from json without errors.
// This also confirms that our test receipts contain all the required fields.
func TestReceiptJSON(t *testing.T) {
	for i := range receipts {
		b, err := receipts[i].MarshalJSON()
		if err != nil {
			t.Fatal("error marshaling receipt to json:", err)
		}
		r := Receipt{}
		err = r.UnmarshalJSON(b)
		if err != nil {
			t.Fatal("error unmarshaling receipt from json:", err)
		}
	}
}

// Test we can still parse receipt without EffectiveGasPrice for backwards compatibility, even
// though it is required per the spec.
func TestEffectiveGasPriceNotRequired(t *testing.T) {
	r := *receipts[0]
	r.EffectiveGasPrice = nil
	b, err := r.MarshalJSON()
	if err != nil {
		t.Fatal("error marshaling receipt to json:", err)
	}
	r2 := Receipt{}
	err = r2.UnmarshalJSON(b)
	if err != nil {
		t.Fatal("error unmarshaling receipt from json:", err)
	}
}

// TestTypedReceiptEncodingDecoding reproduces a flaw that existed in the receipt
// rlp decoder, which failed due to a shadowing error.
func TestTypedReceiptEncodingDecoding(t *testing.T) {
	var payload = common.FromHex("f9043eb9010c01f90108018262d4b9010000000000000000000000000000000000000000000000000000000000000000000000000000000000000000000000000000000000000000000000000000000000000000000000000000000000000000000000000000000000000000000000000000000000000000000000000000000000000000000000000000000000000000000000000000000000000000000000000000000000000000000000000000000000000000000000000000000000000000000000000000000000000000000000000000000000000000000000000000000000000000000000000000000000000000000000000000000000000000000000000000000000000000000000000000000000c0b9010c01f901080182cd14b9010000000000000000000000000000000000000000000000000000000000000000000000000000000000000000000000000000000000000000000000000000000000000000000000000000000000000000000000000000000000000000000000000000000000000000000000000000000000000000000000000000000000000000000000000000000000000000000000000000000000000000000000000000000000000000000000000000000000000000000000000000000000000000000000000000000000000000000000000000000000000000000000000000000000000000000000000000000000000000000000000000000000000000000000000000000000c0b9010d01f901090183013754b9010000000000000000000000000000000000000000000000000000000000000000000000000000000000000000000000000000000000000000000000000000000000000000000000000000000000000000000000000000000000000000000000000000000000000000000000000000000000000000000000000000000000000000000000000000000000000000000000000000000000000000000000000000000000000000000000000000000000000000000000000000000000000000000000000000000000000000000000000000000000000000000000000000000000000000000000000000000000000000000000000000000000000000000000000000000000c0b9010d01f90109018301a194b9010000000000000000000000000000000000000000000000000000000000000000000000000000000000000000000000000000000000000000000000000000000000000000000000000000000000000000000000000000000000000000000000000000000000000000000000000000000000000000000000000000000000000000000000000000000000000000000000000000000000000000000000000000000000000000000000000000000000000000000000000000000000000000000000000000000000000000000000000000000000000000000000000000000000000000000000000000000000000000000000000000000000000000000000000000000000c0")

	check := func(bundle []*Receipt) {
		t.Helper()

		for i, receipt := range bundle {
			if got, want := receipt.Type, uint8(1); got != want {
				t.Fatalf("bundle %d: got %x, want %x", i, got, want)
			}
		}
	}
	{
		var bundle []*Receipt

		rlp.DecodeBytes(payload, &bundle)
		check(bundle)
	}
	{
		var bundle []*Receipt

		r := bytes.NewReader(payload)

		s := rlp.NewStream(r, uint64(len(payload)))
		if err := s.Decode(&bundle); err != nil {
			t.Fatal(err)
		}

		check(bundle)
	}
}

func TestReceiptMarshalBinary(t *testing.T) {
	// Legacy Receipt
	legacyReceipt.Bloom = CreateBloom(Receipts{legacyReceipt})

	have, err := legacyReceipt.MarshalBinary()
	if err != nil {
		t.Fatalf("marshal binary error: %v", err)
	}

	legacyReceipts := Receipts{legacyReceipt}
	buf := new(bytes.Buffer)
	legacyReceipts.EncodeIndex(0, buf)

	haveEncodeIndex := buf.Bytes()
	if !bytes.Equal(have, haveEncodeIndex) {
		t.Errorf("BinaryMarshal and EncodeIndex mismatch, got %x want %x", have, haveEncodeIndex)
	}

	buf.Reset()

	if err := legacyReceipt.EncodeRLP(buf); err != nil {
		t.Fatalf("encode rlp error: %v", err)
	}

	haveRLPEncode := buf.Bytes()
	if !bytes.Equal(have, haveRLPEncode) {
		t.Errorf("BinaryMarshal and EncodeRLP mismatch for legacy tx, got %x want %x", have, haveRLPEncode)
	}

	legacyWant := common.FromHex("f901c58001b9010000000000000010000000000000000000000000000000000000000000000000000000000000000000000000000000000000000000000000000000000000000000000000500000000000000000000000000000000000014000000000000000000000000000000000000000000000000000000000000000000000000000010000080000000000000000000004000000000000000000000000000040000000000000000000000000000800000000000000000000000000000000000000000000000000000400000000000000000000000000000000000000000000000000000000000010000000000000000000000000000000000000000000000000000000000000f8bef85d940000000000000000000000000000000000000011f842a0000000000000000000000000000000000000000000000000000000000000deada0000000000000000000000000000000000000000000000000000000000000beef830100fff85d940000000000000000000000000000000000000111f842a0000000000000000000000000000000000000000000000000000000000000deada0000000000000000000000000000000000000000000000000000000000000beef830100ff")
	if !bytes.Equal(have, legacyWant) {
		t.Errorf("encoded RLP mismatch, got %x want %x", have, legacyWant)
	}

	// 2930 Receipt
	buf.Reset()

	accessListReceipt.Bloom = CreateBloom(Receipts{accessListReceipt})

	have, err = accessListReceipt.MarshalBinary()
	if err != nil {
		t.Fatalf("marshal binary error: %v", err)
	}

	accessListReceipts := Receipts{accessListReceipt}
	accessListReceipts.EncodeIndex(0, buf)

	haveEncodeIndex = buf.Bytes()
	if !bytes.Equal(have, haveEncodeIndex) {
		t.Errorf("BinaryMarshal and EncodeIndex mismatch, got %x want %x", have, haveEncodeIndex)
	}

	accessListWant := common.FromHex("01f901c58001b9010000000000000010000000000000000000000000000000000000000000000000000000000000000000000000000000000000000000000000000000000000000000000000500000000000000000000000000000000000014000000000000000000000000000000000000000000000000000000000000000000000000000010000080000000000000000000004000000000000000000000000000040000000000000000000000000000800000000000000000000000000000000000000000000000000000400000000000000000000000000000000000000000000000000000000000010000000000000000000000000000000000000000000000000000000000000f8bef85d940000000000000000000000000000000000000011f842a0000000000000000000000000000000000000000000000000000000000000deada0000000000000000000000000000000000000000000000000000000000000beef830100fff85d940000000000000000000000000000000000000111f842a0000000000000000000000000000000000000000000000000000000000000deada0000000000000000000000000000000000000000000000000000000000000beef830100ff")
	if !bytes.Equal(have, accessListWant) {
		t.Errorf("encoded RLP mismatch, got %x want %x", have, accessListWant)
	}

	// 1559 Receipt
	buf.Reset()

	eip1559Receipt.Bloom = CreateBloom(Receipts{eip1559Receipt})

	have, err = eip1559Receipt.MarshalBinary()
	if err != nil {
		t.Fatalf("marshal binary error: %v", err)
	}

	eip1559Receipts := Receipts{eip1559Receipt}
	eip1559Receipts.EncodeIndex(0, buf)

	haveEncodeIndex = buf.Bytes()
	if !bytes.Equal(have, haveEncodeIndex) {
		t.Errorf("BinaryMarshal and EncodeIndex mismatch, got %x want %x", have, haveEncodeIndex)
	}

	eip1559Want := common.FromHex("02f901c58001b9010000000000000010000000000000000000000000000000000000000000000000000000000000000000000000000000000000000000000000000000000000000000000000500000000000000000000000000000000000014000000000000000000000000000000000000000000000000000000000000000000000000000010000080000000000000000000004000000000000000000000000000040000000000000000000000000000800000000000000000000000000000000000000000000000000000400000000000000000000000000000000000000000000000000000000000010000000000000000000000000000000000000000000000000000000000000f8bef85d940000000000000000000000000000000000000011f842a0000000000000000000000000000000000000000000000000000000000000deada0000000000000000000000000000000000000000000000000000000000000beef830100fff85d940000000000000000000000000000000000000111f842a0000000000000000000000000000000000000000000000000000000000000deada0000000000000000000000000000000000000000000000000000000000000beef830100ff")
	if !bytes.Equal(have, eip1559Want) {
		t.Errorf("encoded RLP mismatch, got %x want %x", have, eip1559Want)
	}
}

func TestReceiptUnmarshalBinary(t *testing.T) {
	// Legacy Receipt
	legacyBinary := common.FromHex("f901c58001b9010000000000000010000000000000000000000000000000000000000000000000000000000000000000000000000000000000000000000000000000000000000000000000500000000000000000000000000000000000014000000000000000000000000000000000000000000000000000000000000000000000000000010000080000000000000000000004000000000000000000000000000040000000000000000000000000000800000000000000000000000000000000000000000000000000000400000000000000000000000000000000000000000000000000000000000010000000000000000000000000000000000000000000000000000000000000f8bef85d940000000000000000000000000000000000000011f842a0000000000000000000000000000000000000000000000000000000000000deada0000000000000000000000000000000000000000000000000000000000000beef830100fff85d940000000000000000000000000000000000000111f842a0000000000000000000000000000000000000000000000000000000000000deada0000000000000000000000000000000000000000000000000000000000000beef830100ff")
	gotLegacyReceipt := new(Receipt)

	if err := gotLegacyReceipt.UnmarshalBinary(legacyBinary); err != nil {
		t.Fatalf("unmarshal binary error: %v", err)
	}

	legacyReceipt.Bloom = CreateBloom(Receipts{legacyReceipt})
	if !reflect.DeepEqual(gotLegacyReceipt, legacyReceipt) {
		t.Errorf("receipt unmarshalled from binary mismatch, got %v want %v", gotLegacyReceipt, legacyReceipt)
	}

	// 2930 Receipt
	accessListBinary := common.FromHex("01f901c58001b9010000000000000010000000000000000000000000000000000000000000000000000000000000000000000000000000000000000000000000000000000000000000000000500000000000000000000000000000000000014000000000000000000000000000000000000000000000000000000000000000000000000000010000080000000000000000000004000000000000000000000000000040000000000000000000000000000800000000000000000000000000000000000000000000000000000400000000000000000000000000000000000000000000000000000000000010000000000000000000000000000000000000000000000000000000000000f8bef85d940000000000000000000000000000000000000011f842a0000000000000000000000000000000000000000000000000000000000000deada0000000000000000000000000000000000000000000000000000000000000beef830100fff85d940000000000000000000000000000000000000111f842a0000000000000000000000000000000000000000000000000000000000000deada0000000000000000000000000000000000000000000000000000000000000beef830100ff")
	gotAccessListReceipt := new(Receipt)

	if err := gotAccessListReceipt.UnmarshalBinary(accessListBinary); err != nil {
		t.Fatalf("unmarshal binary error: %v", err)
	}

	accessListReceipt.Bloom = CreateBloom(Receipts{accessListReceipt})
	if !reflect.DeepEqual(gotAccessListReceipt, accessListReceipt) {
		t.Errorf("receipt unmarshalled from binary mismatch, got %v want %v", gotAccessListReceipt, accessListReceipt)
	}

	// 1559 Receipt
	eip1559RctBinary := common.FromHex("02f901c58001b9010000000000000010000000000000000000000000000000000000000000000000000000000000000000000000000000000000000000000000000000000000000000000000500000000000000000000000000000000000014000000000000000000000000000000000000000000000000000000000000000000000000000010000080000000000000000000004000000000000000000000000000040000000000000000000000000000800000000000000000000000000000000000000000000000000000400000000000000000000000000000000000000000000000000000000000010000000000000000000000000000000000000000000000000000000000000f8bef85d940000000000000000000000000000000000000011f842a0000000000000000000000000000000000000000000000000000000000000deada0000000000000000000000000000000000000000000000000000000000000beef830100fff85d940000000000000000000000000000000000000111f842a0000000000000000000000000000000000000000000000000000000000000deada0000000000000000000000000000000000000000000000000000000000000beef830100ff")
	got1559Receipt := new(Receipt)

	if err := got1559Receipt.UnmarshalBinary(eip1559RctBinary); err != nil {
		t.Fatalf("unmarshal binary error: %v", err)
	}

	eip1559Receipt.Bloom = CreateBloom(Receipts{eip1559Receipt})
	if !reflect.DeepEqual(got1559Receipt, eip1559Receipt) {
		t.Errorf("receipt unmarshalled from binary mismatch, got %v want %v", got1559Receipt, eip1559Receipt)
	}
}

func clearComputedFieldsOnReceipts(receipts []*Receipt) []*Receipt {
	r := make([]*Receipt, len(receipts))
	for i, receipt := range receipts {
		r[i] = clearComputedFieldsOnReceipt(receipt)
	}

	return r
}

func clearComputedFieldsOnReceipt(receipt *Receipt) *Receipt {
	cpy := *receipt
	cpy.TxHash = common.Hash{0xff, 0xff, 0x11}
	cpy.BlockHash = common.Hash{0xff, 0xff, 0x22}
	cpy.BlockNumber = big.NewInt(math.MaxUint32)
	cpy.TransactionIndex = math.MaxUint32
	cpy.ContractAddress = common.Address{0xff, 0xff, 0x33}
	cpy.GasUsed = 0xffffffff
	cpy.Logs = clearComputedFieldsOnLogs(receipt.Logs)
<<<<<<< HEAD

=======
	cpy.EffectiveGasPrice = big.NewInt(0)
	cpy.BlobGasUsed = 0
	cpy.BlobGasPrice = nil
>>>>>>> bed84606
	return &cpy
}

func clearComputedFieldsOnLogs(logs []*Log) []*Log {
	l := make([]*Log, len(logs))

	for i, log := range logs {
		cpy := *log
		cpy.BlockNumber = math.MaxUint32
		cpy.BlockHash = common.Hash{}
		cpy.TxHash = common.Hash{}
		cpy.TxIndex = math.MaxUint32
		cpy.Index = math.MaxUint32
		l[i] = &cpy
	}

	return l
}<|MERGE_RESOLUTION|>--- conflicted
+++ resolved
@@ -29,11 +29,7 @@
 	"github.com/ethereum/go-ethereum/common"
 	"github.com/ethereum/go-ethereum/params"
 	"github.com/ethereum/go-ethereum/rlp"
-<<<<<<< HEAD
-=======
 	"github.com/holiman/uint256"
-	"github.com/kylelemons/godebug/diff"
->>>>>>> bed84606
 )
 
 var (
@@ -88,22 +84,6 @@
 		Type: DynamicFeeTxType,
 	}
 
-<<<<<<< HEAD
-func TestDecodeEmptyTypedReceipt(t *testing.T) {
-	input := []byte{0x80}
-
-	var r Receipt
-
-	err := rlp.DecodeBytes(input, &r)
-	if err != errShortTypedReceipt {
-		t.Fatal("wrong error:", err)
-	}
-}
-
-// Tests that receipt data can be correctly derived from the contextual infos
-func TestDeriveFields(t *testing.T) {
-=======
->>>>>>> bed84606
 	// Create a few transactions to have receipts for
 	to2 = common.HexToAddress("0x2")
 	to3 = common.HexToAddress("0x3")
@@ -332,12 +312,7 @@
 	basefee := big.NewInt(1000)
 	blobGasPrice := big.NewInt(920)
 	derivedReceipts := clearComputedFieldsOnReceipts(receipts)
-<<<<<<< HEAD
-
-	err := Receipts(derivedReceipts).DeriveFields(params.TestChainConfig, blockHash, blockNumber.Uint64(), basefee, txs)
-=======
 	err := Receipts(derivedReceipts).DeriveFields(params.TestChainConfig, blockHash, blockNumber.Uint64(), blockTime, basefee, blobGasPrice, txs)
->>>>>>> bed84606
 	if err != nil {
 		t.Fatalf("DeriveFields(...) = %v, want <nil>", err)
 	}
@@ -565,13 +540,9 @@
 	cpy.ContractAddress = common.Address{0xff, 0xff, 0x33}
 	cpy.GasUsed = 0xffffffff
 	cpy.Logs = clearComputedFieldsOnLogs(receipt.Logs)
-<<<<<<< HEAD
-
-=======
 	cpy.EffectiveGasPrice = big.NewInt(0)
 	cpy.BlobGasUsed = 0
 	cpy.BlobGasPrice = nil
->>>>>>> bed84606
 	return &cpy
 }
 
