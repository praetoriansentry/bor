// Copyright 2014 The go-ethereum Authors
// This file is part of the go-ethereum library.
//
// The go-ethereum library is free software: you can redistribute it and/or modify
// it under the terms of the GNU Lesser General Public License as published by
// the Free Software Foundation, either version 3 of the License, or
// (at your option) any later version.
//
// The go-ethereum library is distributed in the hope that it will be useful,
// but WITHOUT ANY WARRANTY; without even the implied warranty of
// MERCHANTABILITY or FITNESS FOR A PARTICULAR PURPOSE. See the
// GNU Lesser General Public License for more details.
//
// You should have received a copy of the GNU Lesser General Public License
// along with the go-ethereum library. If not, see <http://www.gnu.org/licenses/>.

package types

import (
	"github.com/ethereum/go-ethereum/common"
	"github.com/ethereum/go-ethereum/common/hexutil"
)

//go:generate go run ../../rlp/rlpgen -type Log -out gen_log_rlp.go
//go:generate go run github.com/fjl/gencodec -type Log -field-override logMarshaling -out gen_log_json.go

// Log represents a contract log event. These events are generated by the LOG opcode and
// stored/indexed by the node.
type Log struct {
	// Consensus fields:
	// address of the contract that generated the event
	Address common.Address `json:"address" gencodec:"required"`
	// list of topics provided by the contract.
	Topics []common.Hash `json:"topics" gencodec:"required"`
	// supplied by the contract, usually ABI-encoded
	Data []byte `json:"data" gencodec:"required"`

	// Derived fields. These fields are filled in by the node
	// but not secured by consensus.
	// block in which the transaction was included
	BlockNumber uint64 `json:"blockNumber" rlp:"-"`
	// hash of the transaction
	TxHash common.Hash `json:"transactionHash" gencodec:"required" rlp:"-"`
	// index of the transaction in the block
	TxIndex uint `json:"transactionIndex" rlp:"-"`
	// hash of the block in which the transaction was included
	BlockHash common.Hash `json:"blockHash" rlp:"-"`
	// index of the log in the block
	Index uint `json:"logIndex" rlp:"-"`

	// The Removed field is true if this log was reverted due to a chain reorganisation.
	// You must pay attention to this field if you receive logs through a filter query.
	Removed bool `json:"removed" rlp:"-"`
}

type logMarshaling struct {
	Data        hexutil.Bytes
	BlockNumber hexutil.Uint64
	TxIndex     hexutil.Uint
	Index       hexutil.Uint
<<<<<<< HEAD
}

//go:generate go run ../../rlp/rlpgen -type rlpLog -out gen_log_rlp.go

// rlpLog is used to RLP-encode both the consensus and storage formats.
type rlpLog struct {
	Address common.Address
	Topics  []common.Hash
	Data    []byte
}

// EncodeRLP implements rlp.Encoder.
func (l *Log) EncodeRLP(w io.Writer) error {
	rl := rlpLog{Address: l.Address, Topics: l.Topics, Data: l.Data}
	return rlp.Encode(w, &rl)
}

// DecodeRLP implements rlp.Decoder.
func (l *Log) DecodeRLP(s *rlp.Stream) error {
	var dec rlpLog

	err := s.Decode(&dec)
	if err == nil {
		l.Address, l.Topics, l.Data = dec.Address, dec.Topics, dec.Data
	}

	return err
=======
>>>>>>> 916d6a44
}<|MERGE_RESOLUTION|>--- conflicted
+++ resolved
@@ -58,34 +58,4 @@
 	BlockNumber hexutil.Uint64
 	TxIndex     hexutil.Uint
 	Index       hexutil.Uint
-<<<<<<< HEAD
-}
-
-//go:generate go run ../../rlp/rlpgen -type rlpLog -out gen_log_rlp.go
-
-// rlpLog is used to RLP-encode both the consensus and storage formats.
-type rlpLog struct {
-	Address common.Address
-	Topics  []common.Hash
-	Data    []byte
-}
-
-// EncodeRLP implements rlp.Encoder.
-func (l *Log) EncodeRLP(w io.Writer) error {
-	rl := rlpLog{Address: l.Address, Topics: l.Topics, Data: l.Data}
-	return rlp.Encode(w, &rl)
-}
-
-// DecodeRLP implements rlp.Decoder.
-func (l *Log) DecodeRLP(s *rlp.Stream) error {
-	var dec rlpLog
-
-	err := s.Decode(&dec)
-	if err == nil {
-		l.Address, l.Topics, l.Data = dec.Address, dec.Topics, dec.Data
-	}
-
-	return err
-=======
->>>>>>> 916d6a44
 }