// Copyright 2014 The go-ethereum Authors
// This file is part of the go-ethereum library.
//
// The go-ethereum library is free software: you can redistribute it and/or modify
// it under the terms of the GNU Lesser General Public License as published by
// the Free Software Foundation, either version 3 of the License, or
// (at your option) any later version.
//
// The go-ethereum library is distributed in the hope that it will be useful,
// but WITHOUT ANY WARRANTY; without even the implied warranty of
// MERCHANTABILITY or FITNESS FOR A PARTICULAR PURPOSE. See the
// GNU Lesser General Public License for more details.
//
// You should have received a copy of the GNU Lesser General Public License
// along with the go-ethereum library. If not, see <http://www.gnu.org/licenses/>.

package core

import (
	"context"
	"errors"
	"fmt"
	"math"
	"math/big"

	"github.com/ethereum/go-ethereum/common"
	cmath "github.com/ethereum/go-ethereum/common/math"
	"github.com/ethereum/go-ethereum/core/types"
	"github.com/ethereum/go-ethereum/core/vm"
	"github.com/ethereum/go-ethereum/params"
)

// ExecutionResult includes all output after executing given evm
// message no matter the execution itself is successful or not.
type ExecutionResult struct {
	UsedGas              uint64 // Total used gas but include the refunded gas
	Err                  error  // Any error encountered during the execution(listed in core/vm/errors.go)
	ReturnData           []byte // Returned data from evm(function result or data supplied with revert opcode)
	SenderInitBalance    *big.Int
	FeeBurnt             *big.Int
	BurntContractAddress common.Address
	FeeTipped            *big.Int
}

// Unwrap returns the internal evm error which allows us for further
// analysis outside.
func (result *ExecutionResult) Unwrap() error {
	return result.Err
}

// Failed returns the indicator whether the execution is successful or not
func (result *ExecutionResult) Failed() bool { return result.Err != nil }

// Return is a helper function to help caller distinguish between revert reason
// and function return. Return returns the data after execution if no error occurs.
func (result *ExecutionResult) Return() []byte {
	if result.Err != nil {
		return nil
	}

	return common.CopyBytes(result.ReturnData)
}

// Revert returns the concrete revert reason if the execution is aborted by `REVERT`
// opcode. Note the reason can be nil if no data supplied with revert opcode.
func (result *ExecutionResult) Revert() []byte {
	if result.Err != vm.ErrExecutionReverted {
		return nil
	}

	return common.CopyBytes(result.ReturnData)
}

// IntrinsicGas computes the 'intrinsic gas' for a message with the given data.
func IntrinsicGas(data []byte, accessList types.AccessList, isContractCreation bool, isHomestead, isEIP2028 bool, isEIP3860 bool) (uint64, error) {
	// Set the starting gas for the raw transaction
	var gas uint64
	if isContractCreation && isHomestead {
		gas = params.TxGasContractCreation
	} else {
		gas = params.TxGas
	}

	dataLen := uint64(len(data))
	// Bump the required gas by the amount of transactional data
	// nolint:nestif
	if dataLen > 0 {
		// Zero and non-zero bytes are priced differently
		var nz uint64

		for _, byt := range data {
			if byt != 0 {
				nz++
			}
		}
		// Make sure we don't exceed uint64 for all data combinations
		nonZeroGas := params.TxDataNonZeroGasFrontier
		if isEIP2028 {
			nonZeroGas = params.TxDataNonZeroGasEIP2028
		}

		if (math.MaxUint64-gas)/nonZeroGas < nz {
			return 0, ErrGasUintOverflow
		}

		gas += nz * nonZeroGas

		z := dataLen - nz
		if (math.MaxUint64-gas)/params.TxDataZeroGas < z {
			return 0, ErrGasUintOverflow
		}

		gas += z * params.TxDataZeroGas

		if isContractCreation && isEIP3860 {
			lenWords := toWordSize(dataLen)
			if (math.MaxUint64-gas)/params.InitCodeWordGas < lenWords {
				return 0, ErrGasUintOverflow
			}

			gas += lenWords * params.InitCodeWordGas
		}
	}

	if accessList != nil {
		gas += uint64(len(accessList)) * params.TxAccessListAddressGas
		gas += uint64(accessList.StorageKeys()) * params.TxAccessListStorageKeyGas
	}

	return gas, nil
}

// toWordSize returns the ceiled word size required for init code payment calculation.
func toWordSize(size uint64) uint64 {
	if size > math.MaxUint64-31 {
		return math.MaxUint64/32 + 1
	}

	return (size + 31) / 32
}

// A Message contains the data derived from a single transaction that is relevant to state
// processing.
type Message struct {
	To            *common.Address
	From          common.Address
	Nonce         uint64
	Value         *big.Int
	GasLimit      uint64
	GasPrice      *big.Int
	GasFeeCap     *big.Int
	GasTipCap     *big.Int
	Data          []byte
	AccessList    types.AccessList
	BlobGasFeeCap *big.Int
	BlobHashes    []common.Hash

	// When SkipAccountChecks is true, the message nonce is not checked against the
	// account nonce in state. It also disables checking that the sender is an EOA.
	// This field will be set to true for operations like RPC eth_call.
	SkipAccountChecks bool
}

// TransactionToMessage converts a transaction into a Message.
func TransactionToMessage(tx *types.Transaction, s types.Signer, baseFee *big.Int) (*Message, error) {
	msg := &Message{
		Nonce:             tx.Nonce(),
		GasLimit:          tx.Gas(),
		GasPrice:          new(big.Int).Set(tx.GasPrice()),
		GasFeeCap:         new(big.Int).Set(tx.GasFeeCap()),
		GasTipCap:         new(big.Int).Set(tx.GasTipCap()),
		To:                tx.To(),
		Value:             tx.Value(),
		Data:              tx.Data(),
		AccessList:        tx.AccessList(),
		SkipAccountChecks: false,
		BlobHashes:        tx.BlobHashes(),
		BlobGasFeeCap:     tx.BlobGasFeeCap(),
	}
	// If baseFee provided, set gasPrice to effectiveGasPrice.
	if baseFee != nil {
		msg.GasPrice = cmath.BigMin(msg.GasPrice.Add(msg.GasTipCap, baseFee), msg.GasFeeCap)
	}

	var err error
	msg.From, err = types.Sender(s, tx)

	return msg, err
}

// ApplyMessage computes the new state by applying the given message
// against the old state within the environment.
//
// ApplyMessage returns the bytes returned by any EVM execution (if it took place),
// the gas used (which includes gas refunds) and an error if it failed. An error always
// indicates a core error meaning that the message would always fail for that particular
// state and would never be accepted within a block.
func ApplyMessage(evm *vm.EVM, msg *Message, gp *GasPool, interruptCtx context.Context) (*ExecutionResult, error) {
	return NewStateTransition(evm, msg, gp).TransitionDb(interruptCtx)
}

func ApplyMessageNoFeeBurnOrTip(evm *vm.EVM, msg Message, gp *GasPool, interruptCtx context.Context) (*ExecutionResult, error) {
	st := NewStateTransition(evm, &msg, gp)
	st.noFeeBurnAndTip = true

	return st.TransitionDb(interruptCtx)
}

// StateTransition represents a state transition.
//
// == The State Transitioning Model
//
// A state transition is a change made when a transaction is applied to the current world
// state. The state transitioning model does all the necessary work to work out a valid new
// state root.
//
//  1. Nonce handling
//  2. Pre pay gas
//  3. Create a new state object if the recipient is nil
//  4. Value transfer
//
// == If contract creation ==
//
//	4a. Attempt to run transaction data
//	4b. If valid, use result as code for the new state object
//
// == end ==
//
//  5. Run Script section
//  6. Derive new state root
type StateTransition struct {
	gp           *GasPool
	msg          *Message
	gasRemaining uint64
	initialGas   uint64
	state        vm.StateDB
	evm          *vm.EVM

	// If true, fee burning and tipping won't happen during transition. Instead, their values will be included in the
	// ExecutionResult, which caller can use the values to update the balance of burner and coinbase account.
	// This is useful during parallel state transition, where the common account read/write should be minimized.
	noFeeBurnAndTip bool
}

// NewStateTransition initialises and returns a new state transition object.
func NewStateTransition(evm *vm.EVM, msg *Message, gp *GasPool) *StateTransition {
	return &StateTransition{
		gp:    gp,
		evm:   evm,
		msg:   msg,
		state: evm.StateDB,
	}
}

// to returns the recipient of the message.
func (st *StateTransition) to() common.Address {
	if st.msg == nil || st.msg.To == nil /* contract creation */ {
		return common.Address{}
	}

	return *st.msg.To
}

func (st *StateTransition) buyGas() error {
	mgval := new(big.Int).SetUint64(st.msg.GasLimit)
	mgval = mgval.Mul(mgval, st.msg.GasPrice)
	balanceCheck := new(big.Int).Set(mgval)
	if st.msg.GasFeeCap != nil {
		balanceCheck.SetUint64(st.msg.GasLimit)
		balanceCheck = balanceCheck.Mul(balanceCheck, st.msg.GasFeeCap)
		balanceCheck.Add(balanceCheck, st.msg.Value)
	}
	if st.evm.ChainConfig().IsCancun(st.evm.Context.BlockNumber) {
		if blobGas := st.blobGasUsed(); blobGas > 0 {
			// Check that the user has enough funds to cover blobGasUsed * tx.BlobGasFeeCap
			blobBalanceCheck := new(big.Int).SetUint64(blobGas)
			blobBalanceCheck.Mul(blobBalanceCheck, st.msg.BlobGasFeeCap)
			balanceCheck.Add(balanceCheck, blobBalanceCheck)
			// Pay for blobGasUsed * actual blob fee
			blobFee := new(big.Int).SetUint64(blobGas)
			blobFee.Mul(blobFee, st.evm.Context.BlobBaseFee)
			mgval.Add(mgval, blobFee)
		}
	}
	if have, want := st.state.GetBalance(st.msg.From), balanceCheck; have.Cmp(want) < 0 {
		return fmt.Errorf("%w: address %v have %v want %v", ErrInsufficientFunds, st.msg.From.Hex(), have, want)
	}

	if err := st.gp.SubGas(st.msg.GasLimit); err != nil {
		return err
	}

	st.gasRemaining += st.msg.GasLimit

	st.initialGas = st.msg.GasLimit
	st.state.SubBalance(st.msg.From, mgval)

	return nil
}

func (st *StateTransition) preCheck() error {
	// Only check transactions that are not fake
	msg := st.msg
	if !msg.SkipAccountChecks {
		// Make sure this transaction's nonce is correct.
		stNonce := st.state.GetNonce(msg.From)
		if msgNonce := msg.Nonce; stNonce < msgNonce {
			return fmt.Errorf("%w: address %v, tx: %d state: %d", ErrNonceTooHigh,
				msg.From.Hex(), msgNonce, stNonce)
		} else if stNonce > msgNonce {
			return fmt.Errorf("%w: address %v, tx: %d state: %d", ErrNonceTooLow,
				msg.From.Hex(), msgNonce, stNonce)
		} else if stNonce+1 < stNonce {
			return fmt.Errorf("%w: address %v, nonce: %d", ErrNonceMax,
				msg.From.Hex(), stNonce)
		}
		// Make sure the sender is an EOA
		codeHash := st.state.GetCodeHash(msg.From)
		if codeHash != (common.Hash{}) && codeHash != types.EmptyCodeHash {
			return fmt.Errorf("%w: address %v, codehash: %s", ErrSenderNoEOA,
				msg.From.Hex(), codeHash)
		}
	}
	// Make sure that transaction gasFeeCap is greater than the baseFee (post london)
	if st.evm.ChainConfig().IsLondon(st.evm.Context.BlockNumber) {
		// Skip the checks if gas fields are zero and baseFee was explicitly disabled (eth_call)
		skipCheck := st.evm.Config.NoBaseFee && msg.GasFeeCap.BitLen() == 0 && msg.GasTipCap.BitLen() == 0
		if !skipCheck {
			if l := msg.GasFeeCap.BitLen(); l > 256 {
				return fmt.Errorf("%w: address %v, maxFeePerGas bit length: %d", ErrFeeCapVeryHigh,
					msg.From.Hex(), l)
			}

			if l := msg.GasTipCap.BitLen(); l > 256 {
				return fmt.Errorf("%w: address %v, maxPriorityFeePerGas bit length: %d", ErrTipVeryHigh,
					msg.From.Hex(), l)
			}

			if msg.GasFeeCap.Cmp(msg.GasTipCap) < 0 {
				return fmt.Errorf("%w: address %v, maxPriorityFeePerGas: %s, maxFeePerGas: %s", ErrTipAboveFeeCap,
					msg.From.Hex(), msg.GasTipCap, msg.GasFeeCap)
			}
			// This will panic if baseFee is nil, but basefee presence is verified
			// as part of header validation.
			if msg.GasFeeCap.Cmp(st.evm.Context.BaseFee) < 0 {
				return fmt.Errorf("%w: address %v, maxFeePerGas: %s, baseFee: %s", ErrFeeCapTooLow,
					msg.From.Hex(), msg.GasFeeCap, st.evm.Context.BaseFee)
			}
		}
	}
	// Check the blob version validity
	if msg.BlobHashes != nil {
		if len(msg.BlobHashes) == 0 {
			return errors.New("blob transaction missing blob hashes")
		}
		for i, hash := range msg.BlobHashes {
			if hash[0] != params.BlobTxHashVersion {
				return fmt.Errorf("blob %d hash version mismatch (have %d, supported %d)",
					i, hash[0], params.BlobTxHashVersion)
			}
		}
	}
<<<<<<< HEAD

	if st.evm.ChainConfig().IsCancun(st.evm.Context.BlockNumber) {
=======
	// Check that the user is paying at least the current blob fee
	if st.evm.ChainConfig().IsCancun(st.evm.Context.BlockNumber, st.evm.Context.Time) {
>>>>>>> 916d6a44
		if st.blobGasUsed() > 0 {
			// Skip the checks if gas fields are zero and blobBaseFee was explicitly disabled (eth_call)
			skipCheck := st.evm.Config.NoBaseFee && msg.BlobGasFeeCap.BitLen() == 0
			if !skipCheck {
				// This will panic if blobBaseFee is nil, but blobBaseFee presence
				// is verified as part of header validation.
				if msg.BlobGasFeeCap.Cmp(st.evm.Context.BlobBaseFee) < 0 {
					return fmt.Errorf("%w: address %v blobGasFeeCap: %v, blobBaseFee: %v", ErrBlobFeeCapTooLow,
						msg.From.Hex(), msg.BlobGasFeeCap, st.evm.Context.BlobBaseFee)
				}
			}
		}
	}
	return st.buyGas()
}

// TransitionDb will transition the state by applying the current message and
// returning the evm execution result with following fields.
//
//   - used gas: total gas used (including gas being refunded)
//   - returndata: the returned data from evm
//   - concrete execution error: various EVM errors which abort the execution, e.g.
//     ErrOutOfGas, ErrExecutionReverted
//
// However if any consensus issue encountered, return the error directly with
// nil evm execution result.
func (st *StateTransition) TransitionDb(interruptCtx context.Context) (*ExecutionResult, error) {
	input1 := st.state.GetBalance(st.msg.From)

	var input2 *big.Int

	if !st.noFeeBurnAndTip {
		input2 = st.state.GetBalance(st.evm.Context.Coinbase)
	}
	// First check this message satisfies all consensus rules before
	// applying the message. The rules include these clauses
	//
	// 1. the nonce of the message caller is correct
	// 2. caller has enough balance to cover transaction fee(gaslimit * gasprice)
	// 3. the amount of gas required is available in the block
	// 4. the purchased gas is enough to cover intrinsic usage
	// 5. there is no overflow when calculating intrinsic gas
	// 6. caller has enough balance to cover asset transfer for **topmost** call

	// Check clauses 1-3, buy gas if everything is correct
	if err := st.preCheck(); err != nil {
		return nil, err
	}

	if tracer := st.evm.Config.Tracer; tracer != nil {
		tracer.CaptureTxStart(st.initialGas)

		defer func() {
			tracer.CaptureTxEnd(st.gasRemaining)
		}()
	}

	var (
		msg              = st.msg
		sender           = vm.AccountRef(msg.From)
		rules            = st.evm.ChainConfig().Rules(st.evm.Context.BlockNumber, st.evm.Context.Random != nil, st.evm.Context.Time)
		contractCreation = msg.To == nil
	)

	// Check clauses 4-5, subtract intrinsic gas if everything is correct
	gas, err := IntrinsicGas(msg.Data, msg.AccessList, contractCreation, rules.IsHomestead, rules.IsIstanbul, rules.IsShanghai)
	if err != nil {
		return nil, err
	}

	if st.gasRemaining < gas {
		return nil, fmt.Errorf("%w: have %d, want %d", ErrIntrinsicGas, st.gasRemaining, gas)
	}

	st.gasRemaining -= gas

	// Check clause 6
	if msg.Value.Sign() > 0 && !st.evm.Context.CanTransfer(st.state, msg.From, msg.Value) {
		return nil, fmt.Errorf("%w: address %v", ErrInsufficientFundsForTransfer, msg.From.Hex())
	}

	// Check whether the init code size has been exceeded.
	if rules.IsShanghai && contractCreation && len(msg.Data) > params.MaxInitCodeSize {
		return nil, fmt.Errorf("%w: code size %v limit %v", ErrMaxInitCodeSizeExceeded, len(msg.Data), params.MaxInitCodeSize)
	}

	// Execute the preparatory steps for state transition which includes:
	// - prepare accessList(post-berlin)
	// - reset transient storage(eip 1153)
	st.state.Prepare(rules, msg.From, st.evm.Context.Coinbase, msg.To, vm.ActivePrecompiles(rules), msg.AccessList)

	var (
		ret   []byte
		vmerr error // vm errors do not effect consensus and are therefore not assigned to err
	)

	if contractCreation {
		// nolint : contextcheck
		ret, _, st.gasRemaining, vmerr = st.evm.Create(sender, msg.Data, st.gasRemaining, msg.Value)
	} else {
		// Increment the nonce for the next transaction
		st.state.SetNonce(msg.From, st.state.GetNonce(sender.Address())+1)
		ret, st.gasRemaining, vmerr = st.evm.Call(sender, st.to(), msg.Data, st.gasRemaining, msg.Value, interruptCtx)
	}

	if !rules.IsLondon {
		// Before EIP-3529: refunds were capped to gasUsed / 2
		st.refundGas(params.RefundQuotient)
	} else {
		// After EIP-3529: refunds are capped to gasUsed / 5
		st.refundGas(params.RefundQuotientEIP3529)
	}

	effectiveTip := msg.GasPrice

	if rules.IsLondon {
		effectiveTip = cmath.BigMin(msg.GasTipCap, new(big.Int).Sub(msg.GasFeeCap, st.evm.Context.BaseFee))
	}

	// TODO(raneet10): Double check. We might want to inculcate this fix in a separate condition
	// if st.evm.Config.NoBaseFee && msg.GasFeeCap.Sign() == 0 && msg.GasTipCap.Sign() == 0 {
	// 	// Skip fee payment when NoBaseFee is set and the fee fields
	// 	// are 0. This avoids a negative effectiveTip being applied to
	// 	// the coinbase when simulating calls.
	// } else {
	// 	fee := new(big.Int).SetUint64(st.gasUsed())
	// 	fee.Mul(fee, effectiveTip)
	// 	st.state.AddBalance(st.evm.Context.Coinbase, fee)
	// }

	amount := new(big.Int).Mul(new(big.Int).SetUint64(st.gasUsed()), effectiveTip)

	var burnAmount *big.Int

	var burntContractAddress common.Address

	if rules.IsLondon {
		burntContractAddress = common.HexToAddress(st.evm.ChainConfig().Bor.CalculateBurntContract(st.evm.Context.BlockNumber.Uint64()))
		burnAmount = new(big.Int).Mul(new(big.Int).SetUint64(st.gasUsed()), st.evm.Context.BaseFee)

		if !st.noFeeBurnAndTip {
			st.state.AddBalance(burntContractAddress, burnAmount)
		}
	}

	if !st.noFeeBurnAndTip {
		st.state.AddBalance(st.evm.Context.Coinbase, amount)

		output1 := new(big.Int).SetBytes(input1.Bytes())
		output2 := new(big.Int).SetBytes(input2.Bytes())

		// Deprecating transfer log and will be removed in future fork. PLEASE DO NOT USE this transfer log going forward. Parameters won't get updated as expected going forward with EIP1559
		// add transfer log
		AddFeeTransferLog(
			st.state,

			msg.From,
			st.evm.Context.Coinbase,

			amount,
			input1,
			input2,
			output1.Sub(output1, amount),
			output2.Add(output2, amount),
		)
	}

	return &ExecutionResult{
		UsedGas:              st.gasUsed(),
		Err:                  vmerr,
		ReturnData:           ret,
		SenderInitBalance:    input1,
		FeeBurnt:             burnAmount,
		BurntContractAddress: burntContractAddress,
		FeeTipped:            amount,
	}, nil
}

func (st *StateTransition) refundGas(refundQuotient uint64) {
	// Apply refund counter, capped to a refund quotient
	refund := st.gasUsed() / refundQuotient
	if refund > st.state.GetRefund() {
		refund = st.state.GetRefund()
	}

	st.gasRemaining += refund

	// Return ETH for remaining gas, exchanged at the original rate.
	remaining := new(big.Int).Mul(new(big.Int).SetUint64(st.gasRemaining), st.msg.GasPrice)
	st.state.AddBalance(st.msg.From, remaining)

	// Also return remaining gas to the block gas counter so it is
	// available for the next transaction.
	st.gp.AddGas(st.gasRemaining)
}

// gasUsed returns the amount of gas used up by the state transition.
func (st *StateTransition) gasUsed() uint64 {
	return st.initialGas - st.gasRemaining
}

// blobGasUsed returns the amount of blob gas used by the message.
func (st *StateTransition) blobGasUsed() uint64 {
	return uint64(len(st.msg.BlobHashes) * params.BlobTxBlobGasPerBlob)
}<|MERGE_RESOLUTION|>--- conflicted
+++ resolved
@@ -360,13 +360,8 @@
 			}
 		}
 	}
-<<<<<<< HEAD
 
 	if st.evm.ChainConfig().IsCancun(st.evm.Context.BlockNumber) {
-=======
-	// Check that the user is paying at least the current blob fee
-	if st.evm.ChainConfig().IsCancun(st.evm.Context.BlockNumber, st.evm.Context.Time) {
->>>>>>> 916d6a44
 		if st.blobGasUsed() > 0 {
 			// Skip the checks if gas fields are zero and blobBaseFee was explicitly disabled (eth_call)
 			skipCheck := st.evm.Config.NoBaseFee && msg.BlobGasFeeCap.BitLen() == 0
