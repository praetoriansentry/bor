// Copyright 2019 The go-ethereum Authors
// This file is part of the go-ethereum library.
//
// The go-ethereum library is free software: you can redistribute it and/or modify
// it under the terms of the GNU Lesser General Public License as published by
// the Free Software Foundation, either version 3 of the License, or
// (at your option) any later version.
//
// The go-ethereum library is distributed in the hope that it will be useful,
// but WITHOUT ANY WARRANTY; without even the implied warranty of
// MERCHANTABILITY or FITNESS FOR A PARTICULAR PURPOSE. See the
// GNU Lesser General Public License for more details.
//
// You should have received a copy of the GNU Lesser General Public License
// along with the go-ethereum library. If not, see <http://www.gnu.org/licenses/>.

package snapshot

import (
	"bytes"
	"sync"

	"github.com/VictoriaMetrics/fastcache"
	"github.com/ethereum/go-ethereum/common"
	"github.com/ethereum/go-ethereum/core/rawdb"
	"github.com/ethereum/go-ethereum/core/types"
	"github.com/ethereum/go-ethereum/ethdb"
	"github.com/ethereum/go-ethereum/rlp"
	"github.com/ethereum/go-ethereum/trie"
)

// diskLayer is a low level persistent snapshot built on top of a key-value store.
type diskLayer struct {
	diskdb ethdb.KeyValueStore // Key-value store containing the base snapshot
	triedb *trie.Database      // Trie node cache for reconstruction purposes
	cache  *fastcache.Cache    // Cache to avoid hitting the disk for direct access

	root  common.Hash // Root hash of the base snapshot
	stale bool        // Signals that the layer became stale (state progressed)

	genMarker  []byte                    // Marker for the state that's indexed during initial layer generation
	genPending chan struct{}             // Notification channel when generation is done (test synchronicity)
	genAbort   chan chan *generatorStats // Notification channel to abort generating the snapshot in this layer

	lock sync.RWMutex
}

// Root returns  root hash for which this snapshot was made.
func (dl *diskLayer) Root() common.Hash {
	return dl.root
}

// Parent always returns nil as there's no layer below the disk.
func (dl *diskLayer) Parent() snapshot {
	return nil
}

// Stale return whether this layer has become stale (was flattened across) or if
// it's still live.
func (dl *diskLayer) Stale() bool {
	dl.lock.RLock()
	defer dl.lock.RUnlock()

	return dl.stale
}

// Account directly retrieves the account associated with a particular hash in
// the snapshot slim data format.
func (dl *diskLayer) Account(hash common.Hash) (*types.SlimAccount, error) {
	data, err := dl.AccountRLP(hash)
	if err != nil {
		return nil, err
	}

	if len(data) == 0 { // can be both nil and []byte{}
		return nil, nil
	}
<<<<<<< HEAD

	account := new(Account)
=======
	account := new(types.SlimAccount)
>>>>>>> bed84606
	if err := rlp.DecodeBytes(data, account); err != nil {
		panic(err)
	}

	return account, nil
}

// AccountRLP directly retrieves the account RLP associated with a particular
// hash in the snapshot slim data format.
func (dl *diskLayer) AccountRLP(hash common.Hash) ([]byte, error) {
	dl.lock.RLock()
	defer dl.lock.RUnlock()

	// If the layer was flattened into, consider it invalid (any live reference to
	// the original should be marked as unusable).
	if dl.stale {
		return nil, ErrSnapshotStale
	}
	// If the layer is being generated, ensure the requested hash has already been
	// covered by the generator.
	if dl.genMarker != nil && bytes.Compare(hash[:], dl.genMarker) > 0 {
		return nil, ErrNotCoveredYet
	}
	// If we're in the disk layer, all diff layers missed
	snapshotDirtyAccountMissMeter.Mark(1)

	// Try to retrieve the account from the memory cache
	if blob, found := dl.cache.HasGet(nil, hash[:]); found {
		snapshotCleanAccountHitMeter.Mark(1)
		snapshotCleanAccountReadMeter.Mark(int64(len(blob)))

		return blob, nil
	}
	// Cache doesn't contain account, pull from disk and cache for later
	blob := rawdb.ReadAccountSnapshot(dl.diskdb, hash)
	dl.cache.Set(hash[:], blob)

	snapshotCleanAccountMissMeter.Mark(1)

	if n := len(blob); n > 0 {
		snapshotCleanAccountWriteMeter.Mark(int64(n))
	} else {
		snapshotCleanAccountInexMeter.Mark(1)
	}

	return blob, nil
}

// Storage directly retrieves the storage data associated with a particular hash,
// within a particular account.
func (dl *diskLayer) Storage(accountHash, storageHash common.Hash) ([]byte, error) {
	dl.lock.RLock()
	defer dl.lock.RUnlock()

	// If the layer was flattened into, consider it invalid (any live reference to
	// the original should be marked as unusable).
	if dl.stale {
		return nil, ErrSnapshotStale
	}

	key := append(accountHash[:], storageHash[:]...)

	// If the layer is being generated, ensure the requested hash has already been
	// covered by the generator.
	if dl.genMarker != nil && bytes.Compare(key, dl.genMarker) > 0 {
		return nil, ErrNotCoveredYet
	}
	// If we're in the disk layer, all diff layers missed
	snapshotDirtyStorageMissMeter.Mark(1)

	// Try to retrieve the storage slot from the memory cache
	if blob, found := dl.cache.HasGet(nil, key); found {
		snapshotCleanStorageHitMeter.Mark(1)
		snapshotCleanStorageReadMeter.Mark(int64(len(blob)))

		return blob, nil
	}
	// Cache doesn't contain storage slot, pull from disk and cache for later
	blob := rawdb.ReadStorageSnapshot(dl.diskdb, accountHash, storageHash)
	dl.cache.Set(key, blob)

	snapshotCleanStorageMissMeter.Mark(1)

	if n := len(blob); n > 0 {
		snapshotCleanStorageWriteMeter.Mark(int64(n))
	} else {
		snapshotCleanStorageInexMeter.Mark(1)
	}

	return blob, nil
}

// Update creates a new layer on top of the existing snapshot diff tree with
// the specified data items. Note, the maps are retained by the method to avoid
// copying everything.
func (dl *diskLayer) Update(blockHash common.Hash, destructs map[common.Hash]struct{}, accounts map[common.Hash][]byte, storage map[common.Hash]map[common.Hash][]byte) *diffLayer {
	return newDiffLayer(dl, blockHash, destructs, accounts, storage)
}<|MERGE_RESOLUTION|>--- conflicted
+++ resolved
@@ -75,12 +75,7 @@
 	if len(data) == 0 { // can be both nil and []byte{}
 		return nil, nil
 	}
-<<<<<<< HEAD
-
-	account := new(Account)
-=======
 	account := new(types.SlimAccount)
->>>>>>> bed84606
 	if err := rlp.DecodeBytes(data, account); err != nil {
 		panic(err)
 	}
