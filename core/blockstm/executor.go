package blockstm

import (
	"container/heap"
	"fmt"
	"sync"
	"time"

	"github.com/ethereum/go-ethereum/common"
	"github.com/ethereum/go-ethereum/log"
)

type ExecResult struct {
	err      error
	ver      Version
	txIn     TxnInput
	txOut    TxnOutput
	txAllOut TxnOutput
}

type ExecTask interface {
	Execute(mvh *MVHashMap, incarnation int) error
	MVReadList() []ReadDescriptor
	MVWriteList() []WriteDescriptor
	MVFullWriteList() []WriteDescriptor
	Hash() common.Hash
	Sender() common.Address
	Settle()
	Dependencies() []int
}

type ExecVersionView struct {
	ver    Version
	et     ExecTask
	mvh    *MVHashMap
	sender common.Address
}

func (ev *ExecVersionView) Execute() (er ExecResult) {
	er.ver = ev.ver
	if er.err = ev.et.Execute(ev.mvh, ev.ver.Incarnation); er.err != nil {
		return
	}

	er.txIn = ev.et.MVReadList()
	er.txOut = ev.et.MVWriteList()
	er.txAllOut = ev.et.MVFullWriteList()

	return
}

type ErrExecAbortError struct {
	Dependency  int
	OriginError error
}

func (e ErrExecAbortError) Error() string {
	if e.Dependency >= 0 {
		return fmt.Sprintf("Execution aborted due to dependency %d", e.Dependency)
	} else {
		return "Execution aborted"
	}
}

type IntHeap []int

func (h IntHeap) Len() int           { return len(h) }
func (h IntHeap) Less(i, j int) bool { return h[i] < h[j] }
func (h IntHeap) Swap(i, j int)      { h[i], h[j] = h[j], h[i] }

func (h *IntHeap) Push(x any) {
	// Push and Pop use pointer receivers because they modify the slice's length,
	// not just its contents.
	*h = append(*h, x.(int))
}

func (h *IntHeap) Pop() any {
	old := *h
	n := len(old)
	x := old[n-1]
	*h = old[0 : n-1]

	return x
}

// A thread safe priority queue
type SafePriorityQueue struct {
	m     sync.Mutex
	queue *IntHeap
	data  map[int]interface{}
}

func NewSafePriorityQueue(capacity int) *SafePriorityQueue {
	q := make(IntHeap, 0, capacity)

	return &SafePriorityQueue{
		m:     sync.Mutex{},
		queue: &q,
		data:  make(map[int]interface{}, capacity),
	}
}

func (pq *SafePriorityQueue) Push(v int, d interface{}) {
	pq.m.Lock()

	heap.Push(pq.queue, v)
	pq.data[v] = d

	pq.m.Unlock()
}

func (pq *SafePriorityQueue) Pop() interface{} {
	pq.m.Lock()
	defer pq.m.Unlock()

	v := heap.Pop(pq.queue).(int)

	return pq.data[v]
}

func (pq *SafePriorityQueue) Len() int {
	return pq.queue.Len()
}

type ParallelExecutionResult struct {
<<<<<<< HEAD
	TxIO  *TxnInputOutput
	Stats *map[int]ExecutionStat
	Deps  *DAG
=======
	TxIO    *TxnInputOutput
	Stats   *[][]uint64
	AllDeps map[int]map[int]bool
>>>>>>> 174435d1
}

const numGoProcs = 2
const numSpeculativeProcs = 8

type ParallelExecutor struct {
	tasks []ExecTask

	// Stores the execution statistics for the last incarnation of each task
	stats map[int]ExecutionStat

	statsMutex sync.Mutex

	// Channel for tasks that should be prioritized
	chTasks chan ExecVersionView

	// Channel for speculative tasks
	chSpeculativeTasks chan struct{}

	// Channel to signal that the result of a transaction could be written to storage
	specTaskQueue *SafePriorityQueue

	// A priority queue that stores speculative tasks
	chSettle chan int

	// Channel to signal that a transaction has finished executing
	chResults chan struct{}

	// A priority queue that stores the transaction index of results, so we can validate the results in order
	resultQueue *SafePriorityQueue

	// A wait group to wait for all settling tasks to finish
	settleWg sync.WaitGroup

	// An integer that tracks the index of last settled transaction
	lastSettled int

	// For a task that runs only after all of its preceding tasks have finished and passed validation,
	// its result will be absolutely valid and therefore its validation could be skipped.
	// This map stores the boolean value indicating whether a task satisfy this condition ( absolutely valid).
	skipCheck map[int]bool

	// Execution tasks stores the state of each execution task
	execTasks taskStatusManager

	// Validate tasks stores the state of each validation task
	validateTasks taskStatusManager

	// Stats for debugging purposes
	cntExec, cntSuccess, cntAbort, cntTotalValidations, cntValidationFail int

	diagExecSuccess, diagExecAbort []int

	// Multi-version hash map
	mvh *MVHashMap

	// Stores the inputs and outputs of the last incardanotion of all transactions
	lastTxIO *TxnInputOutput

	// Tracks the incarnation number of each transaction
	txIncarnations []int

	// A map that stores the estimated dependency of a transaction if it is aborted without any known dependency
	estimateDeps map[int][]int

	// A map that records whether a transaction result has been speculatively validated
	preValidated map[int]bool

	// Time records when the parallel execution starts
	begin time.Time

	// Enable profiling
	profile bool

	// Enable metadata
	metadata bool

	// Worker wait group
	workerWg sync.WaitGroup
}

<<<<<<< HEAD
type ExecutionStat struct {
	TxIdx       int
	Incarnation int
	Start       uint64
	End         uint64
	Worker      int
}

func NewParallelExecutor(tasks []ExecTask, profile bool) *ParallelExecutor {
=======
func NewParallelExecutor(tasks []ExecTask, profile bool, metadata bool) *ParallelExecutor {
>>>>>>> 174435d1
	numTasks := len(tasks)

	pe := &ParallelExecutor{
		tasks:              tasks,
		stats:              make(map[int]ExecutionStat, numTasks),
		chTasks:            make(chan ExecVersionView, numTasks),
		chSpeculativeTasks: make(chan struct{}, numTasks),
		chSettle:           make(chan int, numTasks),
		chResults:          make(chan struct{}, numTasks),
		specTaskQueue:      NewSafePriorityQueue(numTasks),
		resultQueue:        NewSafePriorityQueue(numTasks),
		lastSettled:        -1,
		skipCheck:          make(map[int]bool),
		execTasks:          makeStatusManager(numTasks),
		validateTasks:      makeStatusManager(0),
		diagExecSuccess:    make([]int, numTasks),
		diagExecAbort:      make([]int, numTasks),
		mvh:                MakeMVHashMap(),
		lastTxIO:           MakeTxnInputOutput(numTasks),
		txIncarnations:     make([]int, numTasks),
		estimateDeps:       make(map[int][]int),
		preValidated:       make(map[int]bool),
		begin:              time.Now(),
		profile:            profile,
		metadata:           metadata,
	}

	return pe
}

func (pe *ParallelExecutor) Prepare() {
	for i, t := range pe.tasks {
		clearPendingFlag := false

		pe.skipCheck[i] = false
		pe.estimateDeps[i] = make([]int, 0)

		if pe.metadata {
			for _, tx := range t.Dependencies() {
				clearPendingFlag = true
				pe.execTasks.addDependencies(tx, i)
			}
			if clearPendingFlag {
				pe.execTasks.clearPending(i)
				clearPendingFlag = false
			}
		} else {
			prevSenderTx := make(map[common.Address]int)

			if tx, ok := prevSenderTx[t.Sender()]; ok {
				pe.execTasks.addDependencies(tx, i)
				pe.execTasks.clearPending(i)
			}

			prevSenderTx[t.Sender()] = i
		}
	}

	pe.workerWg.Add(numSpeculativeProcs + numGoProcs)

	// Launch workers that execute transactions
	for i := 0; i < numSpeculativeProcs+numGoProcs; i++ {
		go func(procNum int) {
			defer pe.workerWg.Done()

			doWork := func(task ExecVersionView) {
				start := time.Duration(0)
				if pe.profile {
					start = time.Since(pe.begin)
				}

				res := task.Execute()

				if res.err == nil {
					pe.mvh.FlushMVWriteSet(res.txAllOut)
				}

				pe.resultQueue.Push(res.ver.TxnIndex, res)
				pe.chResults <- struct{}{}

				if pe.profile {
					end := time.Since(pe.begin)

					pe.statsMutex.Lock()
					pe.stats[res.ver.TxnIndex] = ExecutionStat{
						TxIdx:       res.ver.TxnIndex,
						Incarnation: res.ver.Incarnation,
						Start:       uint64(start),
						End:         uint64(end),
						Worker:      procNum,
					}
					pe.statsMutex.Unlock()
				}
			}

			if procNum < numSpeculativeProcs {
				for range pe.chSpeculativeTasks {
					doWork(pe.specTaskQueue.Pop().(ExecVersionView))
				}
			} else {
				for task := range pe.chTasks {
					doWork(task)
				}
			}
		}(i)
	}

	pe.settleWg.Add(len(pe.tasks))

	go func() {
		for t := range pe.chSettle {
			pe.tasks[t].Settle()
			pe.settleWg.Done()
		}
	}()

	// bootstrap first execution
	tx := pe.execTasks.takeNextPending()
	if tx != -1 {
		pe.cntExec++

		pe.chTasks <- ExecVersionView{ver: Version{tx, 0}, et: pe.tasks[tx], mvh: pe.mvh, sender: pe.tasks[tx].Sender()}
	}
}

func (pe *ParallelExecutor) Close(wait bool) {
	close(pe.chTasks)
	close(pe.chSpeculativeTasks)

	if wait {
		pe.workerWg.Wait()
	}

	close(pe.chResults)

	if wait {
		pe.settleWg.Wait()
	}

	close(pe.chSettle)
}

// nolint: gocognit
func (pe *ParallelExecutor) Step(res *ExecResult) (result ParallelExecutionResult, err error) {
	tx := res.ver.TxnIndex

	if abortErr, ok := res.err.(ErrExecAbortError); ok && abortErr.OriginError != nil && pe.skipCheck[tx] {
		// If the transaction failed when we know it should not fail, this means the transaction itself is
		// bad (e.g. wrong nonce), and we should exit the execution immediately
		err = fmt.Errorf("could not apply tx %d [%v]: %w", tx, pe.tasks[tx].Hash(), abortErr.OriginError)
		pe.Close(false)

		return
	}

	// nolint: nestif
	if execErr, ok := res.err.(ErrExecAbortError); ok {
		addedDependencies := false

		if execErr.Dependency >= 0 {
			l := len(pe.estimateDeps[tx])
			for l > 0 && pe.estimateDeps[tx][l-1] > execErr.Dependency {
				pe.execTasks.removeDependency(pe.estimateDeps[tx][l-1])
				pe.estimateDeps[tx] = pe.estimateDeps[tx][:l-1]
				l--
			}

			addedDependencies = pe.execTasks.addDependencies(execErr.Dependency, tx)
		} else {
			estimate := 0

			if len(pe.estimateDeps[tx]) > 0 {
				estimate = pe.estimateDeps[tx][len(pe.estimateDeps[tx])-1]
			}
			addedDependencies = pe.execTasks.addDependencies(estimate, tx)
			newEstimate := estimate + (estimate+tx)/2
			if newEstimate >= tx {
				newEstimate = tx - 1
			}
			pe.estimateDeps[tx] = append(pe.estimateDeps[tx], newEstimate)
		}

		pe.execTasks.clearInProgress(tx)

		if !addedDependencies {
			pe.execTasks.pushPending(tx)
		}
		pe.txIncarnations[tx]++
		pe.diagExecAbort[tx]++
		pe.cntAbort++
	} else {
		pe.lastTxIO.recordRead(tx, res.txIn)

		if res.ver.Incarnation == 0 {
			pe.lastTxIO.recordWrite(tx, res.txOut)
			pe.lastTxIO.recordAllWrite(tx, res.txAllOut)
		} else {
			if res.txAllOut.hasNewWrite(pe.lastTxIO.AllWriteSet(tx)) {
				pe.validateTasks.pushPendingSet(pe.execTasks.getRevalidationRange(tx + 1))
			}

			prevWrite := pe.lastTxIO.AllWriteSet(tx)

			// Remove entries that were previously written but are no longer written

			cmpMap := make(map[Key]bool)

			for _, w := range res.txAllOut {
				cmpMap[w.Path] = true
			}

			for _, v := range prevWrite {
				if _, ok := cmpMap[v.Path]; !ok {
					pe.mvh.Delete(v.Path, tx)
				}
			}

			pe.lastTxIO.recordWrite(tx, res.txOut)
			pe.lastTxIO.recordAllWrite(tx, res.txAllOut)
		}

		pe.validateTasks.pushPending(tx)
		pe.execTasks.markComplete(tx)
		pe.diagExecSuccess[tx]++
		pe.cntSuccess++

		pe.execTasks.removeDependency(tx)
	}

	// do validations ...
	maxComplete := pe.execTasks.maxAllComplete()

	toValidate := make([]int, 0, 2)

	for pe.validateTasks.minPending() <= maxComplete && pe.validateTasks.minPending() >= 0 {
		toValidate = append(toValidate, pe.validateTasks.takeNextPending())
	}

	for i := 0; i < len(toValidate); i++ {
		pe.cntTotalValidations++

		tx := toValidate[i]

		if pe.skipCheck[tx] || ValidateVersion(tx, pe.lastTxIO, pe.mvh) {
			pe.validateTasks.markComplete(tx)
		} else {
			pe.cntValidationFail++
			pe.diagExecAbort[tx]++
			for _, v := range pe.lastTxIO.AllWriteSet(tx) {
				pe.mvh.MarkEstimate(v.Path, tx)
			}
			// 'create validation tasks for all transactions > tx ...'
			pe.validateTasks.pushPendingSet(pe.execTasks.getRevalidationRange(tx + 1))
			pe.validateTasks.clearInProgress(tx) // clear in progress - pending will be added again once new incarnation executes

			pe.execTasks.clearComplete(tx)
			pe.execTasks.pushPending(tx)

			pe.preValidated[tx] = false
			pe.txIncarnations[tx]++
		}
	}

	// Settle transactions that have been validated to be correct and that won't be re-executed again
	maxValidated := pe.validateTasks.maxAllComplete()

	for pe.lastSettled < maxValidated {
		pe.lastSettled++
		if pe.execTasks.checkInProgress(pe.lastSettled) || pe.execTasks.checkPending(pe.lastSettled) || pe.execTasks.isBlocked(pe.lastSettled) {
			pe.lastSettled--
			break
		}
		pe.chSettle <- pe.lastSettled
	}

	if pe.validateTasks.countComplete() == len(pe.tasks) && pe.execTasks.countComplete() == len(pe.tasks) {
		log.Debug("blockstm exec summary", "execs", pe.cntExec, "success", pe.cntSuccess, "aborts", pe.cntAbort, "validations", pe.cntTotalValidations, "failures", pe.cntValidationFail, "#tasks/#execs", fmt.Sprintf("%.2f%%", float64(len(pe.tasks))/float64(pe.cntExec)*100))

		pe.Close(true)

		var allDeps map[int]map[int]bool

		if pe.profile {
			allDeps = GetDep(*pe.lastTxIO)
		}

		return ParallelExecutionResult{pe.lastTxIO, &pe.stats, allDeps}, err
	}

	// Send the next immediate pending transaction to be executed
	if pe.execTasks.minPending() != -1 && pe.execTasks.minPending() == maxValidated+1 {
		nextTx := pe.execTasks.takeNextPending()
		if nextTx != -1 {
			pe.cntExec++

			pe.skipCheck[nextTx] = true

			pe.chTasks <- ExecVersionView{ver: Version{nextTx, pe.txIncarnations[nextTx]}, et: pe.tasks[nextTx], mvh: pe.mvh, sender: pe.tasks[nextTx].Sender()}
		}
	}

	// Send speculative tasks
	for pe.execTasks.minPending() != -1 {
		nextTx := pe.execTasks.takeNextPending()

		if nextTx != -1 {
			pe.cntExec++

			task := ExecVersionView{ver: Version{nextTx, pe.txIncarnations[nextTx]}, et: pe.tasks[nextTx], mvh: pe.mvh, sender: pe.tasks[nextTx].Sender()}

			pe.specTaskQueue.Push(nextTx, task)
			pe.chSpeculativeTasks <- struct{}{}
		}
	}

	return
}

type PropertyCheck func(*ParallelExecutor) error

func executeParallelWithCheck(tasks []ExecTask, profile bool, metadata bool, check PropertyCheck) (result ParallelExecutionResult, err error) {
	if len(tasks) == 0 {
		return ParallelExecutionResult{MakeTxnInputOutput(len(tasks)), nil, nil}, nil
	}

	pe := NewParallelExecutor(tasks, profile, metadata)
	pe.Prepare()

	for range pe.chResults {
		res := pe.resultQueue.Pop().(ExecResult)

		result, err = pe.Step(&res)

		if err != nil {
			return result, err
		}

		if check != nil {
			err = check(pe)
		}

		if result.TxIO != nil || err != nil {
			return result, err
		}
	}

	return
}

func ExecuteParallel(tasks []ExecTask, profile bool, metadata bool) (result ParallelExecutionResult, err error) {
	return executeParallelWithCheck(tasks, profile, metadata, nil)
}<|MERGE_RESOLUTION|>--- conflicted
+++ resolved
@@ -123,15 +123,10 @@
 }
 
 type ParallelExecutionResult struct {
-<<<<<<< HEAD
-	TxIO  *TxnInputOutput
-	Stats *map[int]ExecutionStat
-	Deps  *DAG
-=======
 	TxIO    *TxnInputOutput
-	Stats   *[][]uint64
+	Stats   *map[int]ExecutionStat
+	Deps    *DAG
 	AllDeps map[int]map[int]bool
->>>>>>> 174435d1
 }
 
 const numGoProcs = 2
@@ -213,7 +208,6 @@
 	workerWg sync.WaitGroup
 }
 
-<<<<<<< HEAD
 type ExecutionStat struct {
 	TxIdx       int
 	Incarnation int
@@ -222,10 +216,7 @@
 	Worker      int
 }
 
-func NewParallelExecutor(tasks []ExecTask, profile bool) *ParallelExecutor {
-=======
 func NewParallelExecutor(tasks []ExecTask, profile bool, metadata bool) *ParallelExecutor {
->>>>>>> 174435d1
 	numTasks := len(tasks)
 
 	pe := &ParallelExecutor{
@@ -512,7 +503,7 @@
 			allDeps = GetDep(*pe.lastTxIO)
 		}
 
-		return ParallelExecutionResult{pe.lastTxIO, &pe.stats, allDeps}, err
+		return ParallelExecutionResult{pe.lastTxIO, &pe.stats, nil, allDeps}, err
 	}
 
 	// Send the next immediate pending transaction to be executed
@@ -548,7 +539,7 @@
 
 func executeParallelWithCheck(tasks []ExecTask, profile bool, metadata bool, check PropertyCheck) (result ParallelExecutionResult, err error) {
 	if len(tasks) == 0 {
-		return ParallelExecutionResult{MakeTxnInputOutput(len(tasks)), nil, nil}, nil
+		return ParallelExecutionResult{MakeTxnInputOutput(len(tasks)), nil, nil, nil}, nil
 	}
 
 	pe := NewParallelExecutor(tasks, profile, metadata)
