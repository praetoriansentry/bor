--- conflicted
+++ resolved
@@ -1038,59 +1038,7 @@
 		)
 	}
 
-<<<<<<< HEAD
-	// get validators bytes
-	var validators []MinimalVal
-	for _, val := range heimdallSpan.ValidatorSet.Validators {
-		validators = append(validators, val.MinimalVal())
-	}
-	validatorBytes, err := rlp.EncodeToBytes(validators)
-	if err != nil {
-		return err
-	}
-
-	// get producers bytes
-	var producers []MinimalVal
-	for _, val := range heimdallSpan.SelectedProducers {
-		producers = append(producers, val.MinimalVal())
-	}
-	producerBytes, err := rlp.EncodeToBytes(producers)
-	if err != nil {
-		return err
-	}
-
-	// method
-	method := "commitSpan"
-	log.Info("✅ Committing new span",
-		"id", heimdallSpan.ID,
-		"startBlock", heimdallSpan.StartBlock,
-		"endBlock", heimdallSpan.EndBlock,
-		"validatorBytes", hex.EncodeToString(validatorBytes),
-		"producerBytes", hex.EncodeToString(producerBytes),
-	)
-
-	// get packed data
-	data, err := c.validatorSetABI.Pack(method,
-		big.NewInt(0).SetUint64(heimdallSpan.ID),
-		big.NewInt(0).SetUint64(heimdallSpan.StartBlock),
-		big.NewInt(0).SetUint64(heimdallSpan.EndBlock),
-		validatorBytes,
-		producerBytes,
-	)
-	if err != nil {
-		log.Error("Unable to pack tx for commitSpan", "error", err)
-		return err
-	}
-
-	// get system message
-	msg := getSystemMessage(common.HexToAddress(c.config.ValidatorContract), data)
-
-	// apply message
-	_, err = applyMessage(msg, state, header, c.chainConfig, chain)
-	return err
-=======
 	return c.spanner.CommitSpan(heimdallSpan, state, header, chain)
->>>>>>> 33e646ee
 }
 
 // CommitStates commit states
@@ -1153,21 +1101,14 @@
 		if err != nil {
 			return nil, err
 		}
-<<<<<<< HEAD
-=======
-
->>>>>>> 33e646ee
+
 		totalGas += int(gasUsed)
 
 		lastStateID++
 	}
-<<<<<<< HEAD
+
 	log.Info("StateSyncData", "Gas", totalGas, "Block-number", number, "LastStateID", lastStateID, "TotalRecords", len(eventRecords))
-=======
-
-	log.Info("StateSyncData", "Gas", totalGas, "Block-number", number, "LastStateID", lastStateID, "TotalRecords", len(eventRecords))
-
->>>>>>> 33e646ee
+
 	return stateSyncs, nil
 }
 
@@ -1237,89 +1178,7 @@
 	return heimdallSpan, nil
 }
 
-<<<<<<< HEAD
-//
-// Chain context
-//
-
-// chain context
-type chainContext struct {
-	Chain consensus.ChainHeaderReader
-	Bor   consensus.Engine
-}
-
-func (c chainContext) Engine() consensus.Engine {
-	return c.Bor
-}
-
-func (c chainContext) GetHeader(hash common.Hash, number uint64) *types.Header {
-	return c.Chain.GetHeader(hash, number)
-}
-
-// callmsg implements core.Message to allow passing it as a transaction simulator.
-type callmsg struct {
-	ethereum.CallMsg
-}
-
-func (m callmsg) From() common.Address { return m.CallMsg.From }
-func (m callmsg) Nonce() uint64        { return 0 }
-func (m callmsg) CheckNonce() bool     { return false }
-func (m callmsg) To() *common.Address  { return m.CallMsg.To }
-func (m callmsg) GasPrice() *big.Int   { return m.CallMsg.GasPrice }
-func (m callmsg) Gas() uint64          { return m.CallMsg.Gas }
-func (m callmsg) Value() *big.Int      { return m.CallMsg.Value }
-func (m callmsg) Data() []byte         { return m.CallMsg.Data }
-
-// get system message
-func getSystemMessage(toAddress common.Address, data []byte) callmsg {
-	return callmsg{
-		ethereum.CallMsg{
-			From:     systemAddress,
-			Gas:      math.MaxUint64 / 2,
-			GasPrice: big.NewInt(0),
-			Value:    big.NewInt(0),
-			To:       &toAddress,
-			Data:     data,
-		},
-	}
-}
-
-// apply message
-func applyMessage(
-	msg callmsg,
-	state *state.StateDB,
-	header *types.Header,
-	chainConfig *params.ChainConfig,
-	chainContext core.ChainContext,
-) (uint64, error) {
-	initialGas := msg.Gas()
-
-	// Create a new context to be used in the EVM environment
-	blockContext := core.NewEVMBlockContext(header, chainContext, &header.Coinbase)
-	// Create a new environment which holds all relevant information
-	// about the transaction and calling mechanisms.
-	vmenv := vm.NewEVM(blockContext, vm.TxContext{}, state, chainConfig, vm.Config{})
-	// Apply the transaction to the current state (included in the env)
-	_, gasLeft, err := vmenv.Call(
-		vm.AccountRef(msg.From()),
-		*msg.To(),
-		msg.Data(),
-		msg.Gas(),
-		msg.Value(),
-	)
-	// Update the state with pending changes
-	if err != nil {
-		state.Finalise(true)
-	}
-
-	gasUsed := initialGas - gasLeft
-	return gasUsed, nil
-}
-
-func validatorContains(a []*Validator, x *Validator) (*Validator, bool) {
-=======
 func validatorContains(a []*valset.Validator, x *valset.Validator) (*valset.Validator, bool) {
->>>>>>> 33e646ee
 	for _, n := range a {
 		if n.Address == x.Address {
 			return n, true
