--- conflicted
+++ resolved
@@ -22,7 +22,6 @@
         os: [ ubuntu-20.04, macos-11 ] # list of os: https://github.com/actions/virtual-environments
     runs-on: ${{ matrix.os }}
     steps:
-<<<<<<< HEAD
         - uses: actions/checkout@v3
         - run: |
             git submodule update --init --recursive --force
@@ -52,18 +51,6 @@
         - name: Build
           run: make all
 
-        # TODO: make it work
-        
-        # - name: Reproducible build test
-        #   run: |
-        #     make geth
-        #     shasum -a256 ./build/bin/geth > bor1.sha256
-        #     make geth
-        #     shasum -a256 ./build/bin/geth > bor2.sha256
-        #     if ! cmp -s bor1.sha256 bor2.sha256; then
-        #       echo >&2 "Reproducible build broken"; cat bor1.sha256; cat bor2.sha256; exit 1
-        #     fi
-
         - name: Lint
           if: runner.os == 'Linux'
           run: make lint
@@ -81,6 +68,17 @@
           uses: codecov/codecov-action@v1
           with:
             file: ./cover.out
+
+        # # TODO: make it work
+        # - name: Reproducible build test
+        #   run: |
+        #       make geth
+        #       shasum -a256 ./build/bin/geth > bor1.sha256
+        #       make geth
+        #       shasum -a256 ./build/bin/geth > bor2.sha256
+        #       if ! cmp -s bor1.sha256 bor2.sha256; then
+        #         echo >&2 "Reproducible build broken"; cat bor1.sha256; cat bor2.sha256; exit 1
+        #       fi
 
   integration-tests:
     if: (github.event.action != 'closed' || github.event.pull_request.merged == true)
@@ -182,28 +180,4 @@
           uses: actions/upload-artifact@v3
           with:
             name: code_${{ github.run_id }}
-            path: code.tar.gz
-=======
-      - uses: actions/checkout@v2
-      - name: Install Go
-        uses: actions/setup-go@v2
-        with:
-          go-version: 1.17
-      - name: "Build binaries"
-        run: make all
-      - name: "Run tests"
-        run: make test
-      - name: Upload coverage to Codecov
-        uses: codecov/codecov-action@v1
-        with:
-          file: ./cover.out
-      - name: Reproducible build test
-        run: |
-            make geth
-            shasum -a256 ./build/bin/geth > bor1.sha256
-            make geth
-            shasum -a256 ./build/bin/geth > bor2.sha256
-            if ! cmp -s bor1.sha256 bor2.sha256; then
-              echo >&2 "Reproducible build broken"; cat bor1.sha256; cat bor2.sha256; exit 1
-            fi
->>>>>>> 3bb14803
+            path: code.tar.gz