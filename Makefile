--- conflicted
+++ resolved
@@ -14,14 +14,12 @@
 GOPATH = $(shell go env GOPATH)
 
 GIT_COMMIT ?= $(shell git rev-list -1 HEAD)
+GIT_BRANCH ?= $(shell git rev-parse --abbrev-ref HEAD)
+GIT_TAG    ?= $(shell git describe --tags `git rev-list --tags="v*" --max-count=1`)
 
 PACKAGE = github.com/ethereum/go-ethereum
 GO_FLAGS += -buildvcs=false
-<<<<<<< HEAD
 GO_LDFLAGS += -ldflags "-X ${PACKAGE}/params.GitCommit=${GIT_COMMIT}"
-=======
-GO_LDFLAGS += -ldflags "-X ${PACKAGE}/params.GitCommit=${GIT_COMMIT} "
->>>>>>> 3f71e3b6
 
 TESTALL = $$(go list ./... | grep -v go-ethereum/cmd/)
 TESTE2E = ./tests/...
@@ -29,7 +27,7 @@
 
 bor:
 	mkdir -p $(GOPATH)/bin/
-	go build -o $(GOBIN)/bor $(GO_LDFLAGS) ./cmd/cli/main.go 
+	go build -o $(GOBIN)/bor $(GO_LDFLAGS) ./cmd/cli/main.go
 	cp $(GOBIN)/bor $(GOPATH)/bin/
 	@echo "Done building."
 
