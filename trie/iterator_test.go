// Copyright 2014 The go-ethereum Authors
// This file is part of the go-ethereum library.
//
// The go-ethereum library is free software: you can redistribute it and/or modify
// it under the terms of the GNU Lesser General Public License as published by
// the Free Software Foundation, either version 3 of the License, or
// (at your option) any later version.
//
// The go-ethereum library is distributed in the hope that it will be useful,
// but WITHOUT ANY WARRANTY; without even the implied warranty of
// MERCHANTABILITY or FITNESS FOR A PARTICULAR PURPOSE. See the
// GNU Lesser General Public License for more details.
//
// You should have received a copy of the GNU Lesser General Public License
// along with the go-ethereum library. If not, see <http://www.gnu.org/licenses/>.

package trie

import (
	"bytes"
	"encoding/binary"
	"fmt"
	"math/rand"
	"testing"

	"github.com/ethereum/go-ethereum/common"
	"github.com/ethereum/go-ethereum/core/rawdb"
	"github.com/ethereum/go-ethereum/crypto"
	"github.com/ethereum/go-ethereum/ethdb"
	"github.com/ethereum/go-ethereum/ethdb/memorydb"
)

func TestEmptyIterator(t *testing.T) {
<<<<<<< HEAD
	trie := newEmpty()
=======
	trie := NewEmpty(NewDatabase(rawdb.NewMemoryDatabase()))
>>>>>>> ea9e62ca
	iter := trie.NodeIterator(nil)

	seen := make(map[string]struct{})
	for iter.Next(true) {
		seen[string(iter.Path())] = struct{}{}
	}
	if len(seen) != 0 {
		t.Fatal("Unexpected trie node iterated")
	}
}

func TestIterator(t *testing.T) {
	db := NewDatabase(rawdb.NewMemoryDatabase())
	trie := NewEmpty(db)
	vals := []struct{ k, v string }{
		{"do", "verb"},
		{"ether", "wookiedoo"},
		{"horse", "stallion"},
		{"shaman", "horse"},
		{"doge", "coin"},
		{"dog", "puppy"},
		{"somethingveryoddindeedthis is", "myothernodedata"},
	}
	all := make(map[string]string)
	for _, val := range vals {
		all[val.k] = val.v
		trie.MustUpdate([]byte(val.k), []byte(val.v))
	}
	root, nodes := trie.Commit(false)
	db.Update(NewWithNodeSet(nodes))

	trie, _ = New(TrieID(root), db)
	found := make(map[string]string)
	it := NewIterator(trie.NodeIterator(nil))
	for it.Next() {
		found[string(it.Key)] = string(it.Value)
	}

	for k, v := range all {
		if found[k] != v {
			t.Errorf("iterator value mismatch for %s: got %q want %q", k, found[k], v)
		}
	}
}

type kv struct {
	k, v []byte
	t    bool
}

func TestIteratorLargeData(t *testing.T) {
	trie := NewEmpty(NewDatabase(rawdb.NewMemoryDatabase()))
	vals := make(map[string]*kv)

	for i := byte(0); i < 255; i++ {
		value := &kv{common.LeftPadBytes([]byte{i}, 32), []byte{i}, false}
		value2 := &kv{common.LeftPadBytes([]byte{10, i}, 32), []byte{i}, false}
		trie.MustUpdate(value.k, value.v)
		trie.MustUpdate(value2.k, value2.v)
		vals[string(value.k)] = value
		vals[string(value2.k)] = value2
	}

	it := NewIterator(trie.NodeIterator(nil))
	for it.Next() {
		vals[string(it.Key)].t = true
	}

	var untouched []*kv
	for _, value := range vals {
		if !value.t {
			untouched = append(untouched, value)
		}
	}

	if len(untouched) > 0 {
		t.Errorf("Missed %d nodes", len(untouched))
		for _, value := range untouched {
			t.Error(value)
		}
	}
}

// Tests that the node iterator indeed walks over the entire database contents.
func TestNodeIteratorCoverage(t *testing.T) {
	// Create some arbitrary test trie to iterate
	db, trie, _ := makeTestTrie()

	// Gather all the node hashes found by the iterator
	hashes := make(map[common.Hash]struct{})
	for it := trie.NodeIterator(nil); it.Next(true); {
		if it.Hash() != (common.Hash{}) {
			hashes[it.Hash()] = struct{}{}
		}
	}
	// Cross check the hashes and the database itself
	for hash := range hashes {
		if _, err := db.Node(hash); err != nil {
			t.Errorf("failed to retrieve reported node %x: %v", hash, err)
		}
	}
	for hash, obj := range db.dirties {
		if obj != nil && hash != (common.Hash{}) {
			if _, ok := hashes[hash]; !ok {
				t.Errorf("state entry not reported %x", hash)
			}
		}
	}
	it := db.diskdb.NewIterator(nil, nil)
	for it.Next() {
		key := it.Key()
		if _, ok := hashes[common.BytesToHash(key)]; !ok {
			t.Errorf("state entry not reported %x", key)
		}
	}
	it.Release()
}

type kvs struct{ k, v string }

var testdata1 = []kvs{
	{"barb", "ba"},
	{"bard", "bc"},
	{"bars", "bb"},
	{"bar", "b"},
	{"fab", "z"},
	{"food", "ab"},
	{"foos", "aa"},
	{"foo", "a"},
}

var testdata2 = []kvs{
	{"aardvark", "c"},
	{"bar", "b"},
	{"barb", "bd"},
	{"bars", "be"},
	{"fab", "z"},
	{"foo", "a"},
	{"foos", "aa"},
	{"food", "ab"},
	{"jars", "d"},
}

func TestIteratorSeek(t *testing.T) {
	trie := NewEmpty(NewDatabase(rawdb.NewMemoryDatabase()))
	for _, val := range testdata1 {
		trie.MustUpdate([]byte(val.k), []byte(val.v))
	}

	// Seek to the middle.
	it := NewIterator(trie.NodeIterator([]byte("fab")))
	if err := checkIteratorOrder(testdata1[4:], it); err != nil {
		t.Fatal(err)
	}

	// Seek to a non-existent key.
	it = NewIterator(trie.NodeIterator([]byte("barc")))
	if err := checkIteratorOrder(testdata1[1:], it); err != nil {
		t.Fatal(err)
	}

	// Seek beyond the end.
	it = NewIterator(trie.NodeIterator([]byte("z")))
	if err := checkIteratorOrder(nil, it); err != nil {
		t.Fatal(err)
	}
}

func checkIteratorOrder(want []kvs, it *Iterator) error {
	for it.Next() {
		if len(want) == 0 {
			return fmt.Errorf("didn't expect any more values, got key %q", it.Key)
		}
		if !bytes.Equal(it.Key, []byte(want[0].k)) {
			return fmt.Errorf("wrong key: got %q, want %q", it.Key, want[0].k)
		}
		want = want[1:]
	}
	if len(want) > 0 {
		return fmt.Errorf("iterator ended early, want key %q", want[0])
	}
	return nil
}

func TestDifferenceIterator(t *testing.T) {
	dba := NewDatabase(rawdb.NewMemoryDatabase())
	triea := NewEmpty(dba)
	for _, val := range testdata1 {
		triea.MustUpdate([]byte(val.k), []byte(val.v))
	}
	rootA, nodesA := triea.Commit(false)
	dba.Update(NewWithNodeSet(nodesA))
	triea, _ = New(TrieID(rootA), dba)

	dbb := NewDatabase(rawdb.NewMemoryDatabase())
	trieb := NewEmpty(dbb)
	for _, val := range testdata2 {
		trieb.MustUpdate([]byte(val.k), []byte(val.v))
	}
	rootB, nodesB := trieb.Commit(false)
	dbb.Update(NewWithNodeSet(nodesB))
	trieb, _ = New(TrieID(rootB), dbb)

	found := make(map[string]string)
	di, _ := NewDifferenceIterator(triea.NodeIterator(nil), trieb.NodeIterator(nil))
	it := NewIterator(di)
	for it.Next() {
		found[string(it.Key)] = string(it.Value)
	}

	all := []struct{ k, v string }{
		{"aardvark", "c"},
		{"barb", "bd"},
		{"bars", "be"},
		{"jars", "d"},
	}
	for _, item := range all {
		if found[item.k] != item.v {
			t.Errorf("iterator value mismatch for %s: got %v want %v", item.k, found[item.k], item.v)
		}
	}
	if len(found) != len(all) {
		t.Errorf("iterator count mismatch: got %d values, want %d", len(found), len(all))
	}
}

func TestUnionIterator(t *testing.T) {
	dba := NewDatabase(rawdb.NewMemoryDatabase())
	triea := NewEmpty(dba)
	for _, val := range testdata1 {
		triea.MustUpdate([]byte(val.k), []byte(val.v))
	}
	rootA, nodesA := triea.Commit(false)
	dba.Update(NewWithNodeSet(nodesA))
	triea, _ = New(TrieID(rootA), dba)

	dbb := NewDatabase(rawdb.NewMemoryDatabase())
	trieb := NewEmpty(dbb)
	for _, val := range testdata2 {
		trieb.MustUpdate([]byte(val.k), []byte(val.v))
	}
	rootB, nodesB := trieb.Commit(false)
	dbb.Update(NewWithNodeSet(nodesB))
	trieb, _ = New(TrieID(rootB), dbb)

	di, _ := NewUnionIterator([]NodeIterator{triea.NodeIterator(nil), trieb.NodeIterator(nil)})
	it := NewIterator(di)

	all := []struct{ k, v string }{
		{"aardvark", "c"},
		{"barb", "ba"},
		{"barb", "bd"},
		{"bard", "bc"},
		{"bars", "bb"},
		{"bars", "be"},
		{"bar", "b"},
		{"fab", "z"},
		{"food", "ab"},
		{"foos", "aa"},
		{"foo", "a"},
		{"jars", "d"},
	}

	for i, kv := range all {
		if !it.Next() {
			t.Errorf("Iterator ends prematurely at element %d", i)
		}
		if kv.k != string(it.Key) {
			t.Errorf("iterator value mismatch for element %d: got key %s want %s", i, it.Key, kv.k)
		}
		if kv.v != string(it.Value) {
			t.Errorf("iterator value mismatch for element %d: got value %s want %s", i, it.Value, kv.v)
		}
	}
	if it.Next() {
		t.Errorf("Iterator returned extra values.")
	}
}

func TestIteratorNoDups(t *testing.T) {
	tr := NewEmpty(NewDatabase(rawdb.NewMemoryDatabase()))
	for _, val := range testdata1 {
		tr.MustUpdate([]byte(val.k), []byte(val.v))
	}
	checkIteratorNoDups(t, tr.NodeIterator(nil), nil)
}

// This test checks that nodeIterator.Next can be retried after inserting missing trie nodes.
func TestIteratorContinueAfterErrorDisk(t *testing.T)    { testIteratorContinueAfterError(t, false) }
func TestIteratorContinueAfterErrorMemonly(t *testing.T) { testIteratorContinueAfterError(t, true) }

func testIteratorContinueAfterError(t *testing.T, memonly bool) {
	diskdb := rawdb.NewMemoryDatabase()
	triedb := NewDatabase(diskdb)

	tr := NewEmpty(triedb)
	for _, val := range testdata1 {
		tr.MustUpdate([]byte(val.k), []byte(val.v))
	}
	_, nodes := tr.Commit(false)
	triedb.Update(NewWithNodeSet(nodes))
	if !memonly {
		triedb.Commit(tr.Hash(), false)
	}
	wantNodeCount := checkIteratorNoDups(t, tr.NodeIterator(nil), nil)

	var (
		diskKeys [][]byte
		memKeys  []common.Hash
	)
	if memonly {
		memKeys = triedb.Nodes()
	} else {
		it := diskdb.NewIterator(nil, nil)
		for it.Next() {
			diskKeys = append(diskKeys, it.Key())
		}
		it.Release()
	}
	for i := 0; i < 20; i++ {
		// Create trie that will load all nodes from DB.
		tr, _ := New(TrieID(tr.Hash()), triedb)

		// Remove a random node from the database. It can't be the root node
		// because that one is already loaded.
		var (
			rkey common.Hash
			rval []byte
			robj *cachedNode
		)
		for {
			if memonly {
				rkey = memKeys[rand.Intn(len(memKeys))]
			} else {
				copy(rkey[:], diskKeys[rand.Intn(len(diskKeys))])
			}
			if rkey != tr.Hash() {
				break
			}
		}
		if memonly {
			robj = triedb.dirties[rkey]
			delete(triedb.dirties, rkey)
		} else {
			rval, _ = diskdb.Get(rkey[:])
			diskdb.Delete(rkey[:])
		}
		// Iterate until the error is hit.
		seen := make(map[string]bool)
		it := tr.NodeIterator(nil)
		checkIteratorNoDups(t, it, seen)
		missing, ok := it.Error().(*MissingNodeError)
		if !ok || missing.NodeHash != rkey {
			t.Fatal("didn't hit missing node, got", it.Error())
		}

		// Add the node back and continue iteration.
		if memonly {
			triedb.dirties[rkey] = robj
		} else {
			diskdb.Put(rkey[:], rval)
		}
		checkIteratorNoDups(t, it, seen)
		if it.Error() != nil {
			t.Fatal("unexpected error", it.Error())
		}
		if len(seen) != wantNodeCount {
			t.Fatal("wrong node iteration count, got", len(seen), "want", wantNodeCount)
		}
	}
}

// Similar to the test above, this one checks that failure to create nodeIterator at a
// certain key prefix behaves correctly when Next is called. The expectation is that Next
// should retry seeking before returning true for the first time.
func TestIteratorContinueAfterSeekErrorDisk(t *testing.T) {
	testIteratorContinueAfterSeekError(t, false)
}
func TestIteratorContinueAfterSeekErrorMemonly(t *testing.T) {
	testIteratorContinueAfterSeekError(t, true)
}

func testIteratorContinueAfterSeekError(t *testing.T, memonly bool) {
	// Commit test trie to db, then remove the node containing "bars".
	diskdb := rawdb.NewMemoryDatabase()
	triedb := NewDatabase(diskdb)

	ctr := NewEmpty(triedb)
	for _, val := range testdata1 {
		ctr.MustUpdate([]byte(val.k), []byte(val.v))
	}
	root, nodes := ctr.Commit(false)
	triedb.Update(NewWithNodeSet(nodes))
	if !memonly {
		triedb.Commit(root, false)
	}
	barNodeHash := common.HexToHash("05041990364eb72fcb1127652ce40d8bab765f2bfe53225b1170d276cc101c2e")
	var (
		barNodeBlob []byte
		barNodeObj  *cachedNode
	)
	if memonly {
		barNodeObj = triedb.dirties[barNodeHash]
		delete(triedb.dirties, barNodeHash)
	} else {
		barNodeBlob, _ = diskdb.Get(barNodeHash[:])
		diskdb.Delete(barNodeHash[:])
	}
	// Create a new iterator that seeks to "bars". Seeking can't proceed because
	// the node is missing.
	tr, _ := New(TrieID(root), triedb)
	it := tr.NodeIterator([]byte("bars"))
	missing, ok := it.Error().(*MissingNodeError)
	if !ok {
		t.Fatal("want MissingNodeError, got", it.Error())
	} else if missing.NodeHash != barNodeHash {
		t.Fatal("wrong node missing")
	}
	// Reinsert the missing node.
	if memonly {
		triedb.dirties[barNodeHash] = barNodeObj
	} else {
		diskdb.Put(barNodeHash[:], barNodeBlob)
	}
	// Check that iteration produces the right set of values.
	if err := checkIteratorOrder(testdata1[2:], NewIterator(it)); err != nil {
		t.Fatal(err)
	}
}

func checkIteratorNoDups(t *testing.T, it NodeIterator, seen map[string]bool) int {
	if seen == nil {
		seen = make(map[string]bool)
	}
	for it.Next(true) {
		if seen[string(it.Path())] {
			t.Fatalf("iterator visited node path %x twice", it.Path())
		}
		seen[string(it.Path())] = true
	}
	return len(seen)
}

type loggingDb struct {
	getCount uint64
	backend  ethdb.KeyValueStore
}

func (l *loggingDb) Has(key []byte) (bool, error) {
	return l.backend.Has(key)
}

func (l *loggingDb) Get(key []byte) ([]byte, error) {
	l.getCount++
	return l.backend.Get(key)
}

func (l *loggingDb) Put(key []byte, value []byte) error {
	return l.backend.Put(key, value)
}

func (l *loggingDb) Delete(key []byte) error {
	return l.backend.Delete(key)
}

func (l *loggingDb) NewBatch() ethdb.Batch {
	return l.backend.NewBatch()
}

func (l *loggingDb) NewBatchWithSize(size int) ethdb.Batch {
	return l.backend.NewBatchWithSize(size)
}

func (l *loggingDb) NewIterator(prefix []byte, start []byte) ethdb.Iterator {
	return l.backend.NewIterator(prefix, start)
}

func (l *loggingDb) NewSnapshot() (ethdb.Snapshot, error) {
	return l.backend.NewSnapshot()
}

func (l *loggingDb) Stat(property string) (string, error) {
	return l.backend.Stat(property)
}

func (l *loggingDb) Compact(start []byte, limit []byte) error {
	return l.backend.Compact(start, limit)
}

func (l *loggingDb) Close() error {
	return l.backend.Close()
}

// makeLargeTestTrie create a sample test trie
func makeLargeTestTrie() (*Database, *StateTrie, *loggingDb) {
	// Create an empty trie
	logDb := &loggingDb{0, memorydb.New()}
	triedb := NewDatabase(rawdb.NewDatabase(logDb))
	trie, _ := NewStateTrie(TrieID(common.Hash{}), triedb)

	// Fill it with some arbitrary data
	for i := 0; i < 10000; i++ {
		key := make([]byte, 32)
		val := make([]byte, 32)
		binary.BigEndian.PutUint64(key, uint64(i))
		binary.BigEndian.PutUint64(val, uint64(i))
		key = crypto.Keccak256(key)
		val = crypto.Keccak256(val)
		trie.MustUpdate(key, val)
	}
	_, nodes := trie.Commit(false)
	triedb.Update(NewWithNodeSet(nodes))
	// Return the generated trie
	return triedb, trie, logDb
}

// Tests that the node iterator indeed walks over the entire database contents.
func TestNodeIteratorLargeTrie(t *testing.T) {
	// Create some arbitrary test trie to iterate
	db, trie, logDb := makeLargeTestTrie()
	db.Cap(0) // flush everything
	// Do a seek operation
	trie.NodeIterator(common.FromHex("0x77667766776677766778855885885885"))
	// master: 24 get operations
	// this pr: 5 get operations
	if have, want := logDb.getCount, uint64(5); have != want {
		t.Fatalf("Too many lookups during seek, have %d want %d", have, want)
	}
}

func TestIteratorNodeBlob(t *testing.T) {
	var (
<<<<<<< HEAD
		db      = memorydb.New()
		triedb  = NewDatabase(db)
		trie, _ = New(common.Hash{}, triedb)
=======
		db     = rawdb.NewMemoryDatabase()
		triedb = NewDatabase(db)
		trie   = NewEmpty(triedb)
>>>>>>> ea9e62ca
	)
	vals := []struct{ k, v string }{
		{"do", "verb"},
		{"ether", "wookiedoo"},
		{"horse", "stallion"},
		{"shaman", "horse"},
		{"doge", "coin"},
		{"dog", "puppy"},
		{"somethingveryoddindeedthis is", "myothernodedata"},
	}
	all := make(map[string]string)
	for _, val := range vals {
		all[val.k] = val.v
<<<<<<< HEAD
		trie.Update([]byte(val.k), []byte(val.v))
	}
	trie.Commit(nil)
=======
		trie.MustUpdate([]byte(val.k), []byte(val.v))
	}
	_, nodes := trie.Commit(false)
	triedb.Update(NewWithNodeSet(nodes))
>>>>>>> ea9e62ca
	triedb.Cap(0)

	found := make(map[common.Hash][]byte)
	it := trie.NodeIterator(nil)
	for it.Next(true) {
		if it.Hash() == (common.Hash{}) {
			continue
		}
		found[it.Hash()] = it.NodeBlob()
	}

	dbIter := db.NewIterator(nil, nil)
	defer dbIter.Release()

	var count int
	for dbIter.Next() {
		got, present := found[common.BytesToHash(dbIter.Key())]
		if !present {
			t.Fatalf("Miss trie node %v", dbIter.Key())
		}
		if !bytes.Equal(got, dbIter.Value()) {
			t.Fatalf("Unexpected trie node want %v got %v", dbIter.Value(), got)
		}
		count += 1
	}
	if count != len(found) {
		t.Fatal("Find extra trie node via iterator")
	}
}<|MERGE_RESOLUTION|>--- conflicted
+++ resolved
@@ -31,11 +31,7 @@
 )
 
 func TestEmptyIterator(t *testing.T) {
-<<<<<<< HEAD
-	trie := newEmpty()
-=======
 	trie := NewEmpty(NewDatabase(rawdb.NewMemoryDatabase()))
->>>>>>> ea9e62ca
 	iter := trie.NodeIterator(nil)
 
 	seen := make(map[string]struct{})
@@ -568,15 +564,9 @@
 
 func TestIteratorNodeBlob(t *testing.T) {
 	var (
-<<<<<<< HEAD
-		db      = memorydb.New()
-		triedb  = NewDatabase(db)
-		trie, _ = New(common.Hash{}, triedb)
-=======
 		db     = rawdb.NewMemoryDatabase()
 		triedb = NewDatabase(db)
 		trie   = NewEmpty(triedb)
->>>>>>> ea9e62ca
 	)
 	vals := []struct{ k, v string }{
 		{"do", "verb"},
@@ -590,16 +580,10 @@
 	all := make(map[string]string)
 	for _, val := range vals {
 		all[val.k] = val.v
-<<<<<<< HEAD
-		trie.Update([]byte(val.k), []byte(val.v))
-	}
-	trie.Commit(nil)
-=======
 		trie.MustUpdate([]byte(val.k), []byte(val.v))
 	}
 	_, nodes := trie.Commit(false)
 	triedb.Update(NewWithNodeSet(nodes))
->>>>>>> ea9e62ca
 	triedb.Cap(0)
 
 	found := make(map[common.Hash][]byte)
