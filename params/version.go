// Copyright 2016 The go-ethereum Authors
// This file is part of the go-ethereum library.
//
// The go-ethereum library is free software: you can redistribute it and/or modify
// it under the terms of the GNU Lesser General Public License as published by
// the Free Software Foundation, either version 3 of the License, or
// (at your option) any later version.
//
// The go-ethereum library is distributed in the hope that it will be useful,
// but WITHOUT ANY WARRANTY; without even the implied warranty of
// MERCHANTABILITY or FITNESS FOR A PARTICULAR PURPOSE. See the
// GNU Lesser General Public License for more details.
//
// You should have received a copy of the GNU Lesser General Public License
// along with the go-ethereum library. If not, see <http://www.gnu.org/licenses/>.

package params

import (
	"fmt"
)

const (
	GitCommit    = ""
	VersionMajor = 0      // Major version component of the current release
	VersionMinor = 3      // Minor version component of the current release
<<<<<<< HEAD
	VersionPatch = 9      // Patch version component of the current release
=======
	VersionPatch = 8      // Patch version component of the current release
>>>>>>> de4c17e0
	VersionMeta  = "beta" // Version metadata to append to the version string
)

// Version holds the textual version string.
var Version = func() string {
	return fmt.Sprintf("%d.%d.%d", VersionMajor, VersionMinor, VersionPatch)
}()

// VersionWithMeta holds the textual version string including the metadata.
var VersionWithMeta = func() string {
	v := Version
	if VersionMeta != "" {
		v += "-" + VersionMeta
	}
	return v
}()

// VersionWithCommitDetails holds the textual version string including the metadata and Git Details.
var VersionWithMetaCommitDetails = func() string {
	v := Version
	if VersionMeta != "" {
		v += "-" + VersionMeta
	}
	v_git := fmt.Sprintf("Version : %s\nGitCommit : %s\n", v, GitCommit)
	return v_git
}()

// ArchiveVersion holds the textual version string used for Geth archives.
// e.g. "1.8.11-dea1ce05" for stable releases, or
//
//	"1.8.13-unstable-21c059b6" for unstable releases
func ArchiveVersion(gitCommit string) string {
	vsn := Version
	if VersionMeta != "stable" {
		vsn += "-" + VersionMeta
	}
	if len(gitCommit) >= 8 {
		vsn += "-" + gitCommit[:8]
	}
	return vsn
}

func VersionWithCommit(gitCommit, gitDate string) string {
	vsn := VersionWithMeta
	if len(gitCommit) >= 8 {
		vsn += "-" + gitCommit[:8]
	}
	if (VersionMeta != "stable") && (gitDate != "") {
		vsn += "-" + gitDate
	}
	return vsn
}<|MERGE_RESOLUTION|>--- conflicted
+++ resolved
@@ -24,11 +24,7 @@
 	GitCommit    = ""
 	VersionMajor = 0      // Major version component of the current release
 	VersionMinor = 3      // Minor version component of the current release
-<<<<<<< HEAD
 	VersionPatch = 9      // Patch version component of the current release
-=======
-	VersionPatch = 8      // Patch version component of the current release
->>>>>>> de4c17e0
 	VersionMeta  = "beta" // Version metadata to append to the version string
 )
 
@@ -46,7 +42,7 @@
 	return v
 }()
 
-// VersionWithCommitDetails holds the textual version string including the metadata and Git Details.
+// VersionWithMetaCommitDetails holds the textual version string including the metadata and Git Details.
 var VersionWithMetaCommitDetails = func() string {
 	v := Version
 	if VersionMeta != "" {
